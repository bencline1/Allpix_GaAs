--- conflicted
+++ resolved
@@ -13,54 +13,6 @@
         VERBATIM
         )
 ENDIF(DOXYGEN_FOUND)
-
-#####################################
-# Prepare MarkDown files for MkDocs #
-#####################################
-
-
-# Loop through all modules and fetch their README
-SET(module_dir ${CMAKE_SOURCE_DIR}/src/modules)
-FILE(GLOB subdirs RELATIVE ${module_dir} ${module_dir}/*)
-FOREACH(subdir ${subdirs})
-    IF(EXISTS ${module_dir}/${subdir}/README.md AND NOT ${subdir} STREQUAL "Dummy")
-        CONFIGURE_FILE(${module_dir}/${subdir}/README.md ${CMAKE_BINARY_DIR}/mkdocs/modules/${subdir}.md)
-        FILE(READ ${CMAKE_BINARY_DIR}/mkdocs/modules/${subdir}.md markdown_file)
-        # Chang GitLab-flavord markdown syntax to MkDocs formula style:
-        string(REGEX REPLACE "(\\$` | `\\$)+" "\$" markdown_file "${markdown_file}")
-        string(REGEX REPLACE "(\\$`|`\\$)+" "\$" markdown_file "${markdown_file}")
-        # Get Title:
-        string(REGEX MATCH "^# ([A-Za-z0-9 ]+)\n" _ ${markdown_file})
-        # Add Markdown header:
-        FILE(WRITE ${CMAKE_BINARY_DIR}/mkdocs/modules/${subdir}.md "---\ntemplate: overrides/main.html\ntitle: \"${CMAKE_MATCH_1}\"\n---\n")
-        # Write out updated file
-        FILE(APPEND ${CMAKE_BINARY_DIR}/mkdocs/modules/${subdir}.md "${markdown_file}")
-        SET(module_md_files ${module_md_files} ${CMAKE_BINARY_DIR}/mkdocs/modules/${subdir}.md)
-    ENDIF()
-ENDFOREACH()
-
-# Loop through all examples and fetch their README
-SET(example_dir ${CMAKE_SOURCE_DIR}/examples)
-FILE(GLOB subdirs RELATIVE ${example_dir} ${example_dir}/*)
-FOREACH(subdir ${subdirs})
-    IF(EXISTS ${example_dir}/${subdir}/README.md)
-        CONFIGURE_FILE(${example_dir}/${subdir}/README.md ${CMAKE_BINARY_DIR}/mkdocs/examples/${subdir}.md)
-        FILE(READ ${CMAKE_BINARY_DIR}/mkdocs/examples/${subdir}.md markdown_file)
-        # Chang GitLab-flavord markdown syntax to MkDocs formula style:
-        string(REGEX REPLACE "(\\$`|`\\$)+" "\$" markdown_file "${markdown_file}")
-        # Get Title:
-        string(REGEX MATCH "^# ([A-Za-z0-9 ]+)\n" _ ${markdown_file})
-        # Add Markdown header:
-        FILE(WRITE ${CMAKE_BINARY_DIR}/mkdocs/examples/${subdir}.md "---\ntemplate: overrides/main.html\ntitle: \"${CMAKE_MATCH_1}\"\n---\n")
-        # Write out updated file
-        FILE(APPEND ${CMAKE_BINARY_DIR}/mkdocs/examples/${subdir}.md "${markdown_file}")
-        SET(example_md_files ${example_md_files} ${CMAKE_BINARY_DIR}/usermanual/examples/${subdir}.md)
-    ENDIF()
-<<<<<<< HEAD
-ELSE(LATEX_COMPILER)
-    MESSAGE(WARNING "No LaTeX found, cannot compile user manual.")
-ENDIF(LATEX_COMPILER)
-
 
 #####################################
 # Prepare MarkDown files for MkDocs #
@@ -105,6 +57,4 @@
         FILE(APPEND ${CMAKE_BINARY_DIR}/mkdocs/examples/${subdir}.md "${markdown_file}")
         SET(example_md_files ${example_md_files} ${CMAKE_BINARY_DIR}/usermanual/examples/${subdir}.md)
     ENDIF()
-=======
->>>>>>> 1954844b
 ENDFOREACH()