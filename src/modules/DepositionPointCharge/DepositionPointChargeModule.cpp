/**
 * @file
 * @brief Implementation of a module to deposit charges at a specific point
 * @copyright Copyright (c) 2017-2020 CERN and the Allpix Squared authors.
 * This software is distributed under the terms of the MIT License, copied verbatim in the file "LICENSE.md".
 * In applying this license, CERN does not waive the privileges and immunities granted to it by virtue of its status as an
 * Intergovernmental Organization or submit itself to any jurisdiction.
 */

#include "DepositionPointChargeModule.hpp"

#include <cmath>
#include <string>
#include <utility>

#include "core/messenger/Messenger.hpp"
#include "core/module/Event.hpp"
#include "core/utils/log.h"
#include "objects/DepositedCharge.hpp"
#include "objects/MCParticle.hpp"

using namespace allpix;

DepositionPointChargeModule::DepositionPointChargeModule(Configuration& config,
                                                         Messenger* messenger,
                                                         std::shared_ptr<Detector> detector)
    : Module(config, detector), messenger_(messenger), detector_(std::move(detector)) {
    // Enable parallelization of this module if multithreading is enabled
    enable_parallelization();

    // Set default value for the number of charges deposited
    config_.setDefault("number_of_charges", 1);
    config_.setDefault("number_of_steps", 100);
    config_.setDefault("position", ROOT::Math::XYZPoint(0., 0., 0.));
    config_.setDefault("source_type", "point");
    config_.setDefault("model", "fixed");

    // Read type:
    auto type = config_.get<std::string>("source_type");
    std::transform(type.begin(), type.end(), type.begin(), ::tolower);
    if(type == "point") {
        type_ = SourceType::POINT;
    } else if(type == "mip") {
        type_ = SourceType::MIP;
    } else {
        throw InvalidValueError(config_, "source_type", "Invalid deposition type, only 'point' and 'mip' are supported.");
    }

    // Read model
    auto model = config_.get<std::string>("model");
    std::transform(model.begin(), model.end(), model.begin(), ::tolower);
    if(model == "fixed") {
        model_ = DepositionModel::FIXED;
    } else if(model == "scan") {
        model_ = DepositionModel::SCAN;
    } else if(model == "spot") {
        model_ = DepositionModel::SPOT;
        spot_size_ = config.get<double>("spot_size");
    } else {
        throw InvalidValueError(
            config_, "model", "Invalid deposition model, only 'fixed', 'scan' and 'spot' are supported.");
    }
}

void DepositionPointChargeModule::init() {

    auto model = detector_->getModel();

    // Set up the different source types
    if(type_ == SourceType::MIP) {
        // Calculate voxel size:
        auto granularity = config_.get<unsigned int>("number_of_steps");
        step_size_z_ = model->getSensorSize().z() / granularity;

        // We should deposit the equivalent of about 80 e/h pairs per micro meter (80`000 per mm):
        carriers_ = static_cast<unsigned int>(80000 * step_size_z_);
        LOG(INFO) << "Step size for MIP energy deposition: " << Units::display(step_size_z_, {"um", "mm"}) << ", depositing "
                  << carriers_ << " e/h pairs per step";
    } else {
        carriers_ = config_.get<unsigned int>("number_of_charges");
    }

    // Set up the different scan methods
    if(model_ == DepositionModel::SCAN) {
        // Get the config manager and retrieve total number of events:
        ConfigManager* conf_manager = getConfigManager();
        auto events = conf_manager->getGlobalConfiguration().get<unsigned int>("number_of_events");

        // Scan with points required 3D scanning, scan with MIPs only 2D:
        if(type_ == SourceType::MIP) {
            root_ = static_cast<unsigned int>(std::round(std::sqrt(events)));
            if(events != root_ * root_) {
                LOG(WARNING) << "Number of events is not a square, pixel cell volume cannot fully be covered in scan. "
                             << "Closest square is " << root_ * root_;
            }
            // Calculate voxel size:
            voxel_ = ROOT::Math::XYZVector(
                model->getPixelSize().x() / root_, model->getPixelSize().y() / root_, model->getSensorSize().z());
        } else {
            root_ = static_cast<unsigned int>(std::round(std::cbrt(events)));
            if(events != root_ * root_ * root_) {
                LOG(WARNING) << "Number of events is not a cube, pixel cell volume cannot fully be covered in scan. "
                             << "Closest cube is " << root_ * root_ * root_;
            }
            // Calculate voxel size:
            voxel_ = ROOT::Math::XYZVector(
                model->getPixelSize().x() / root_, model->getPixelSize().y() / root_, model->getSensorSize().z() / root_);
        }
        LOG(INFO) << "Voxel size for scan of pixel volume: " << Units::display(voxel_, {"um", "mm"});
    }
}

void DepositionPointChargeModule::run(Event* event) {

    ROOT::Math::XYZPoint position;
    auto model = detector_->getModel();

    auto get_position = [&]() {
        if(config_.getArray<double>("position").size() == 2) {
            auto tmp_pos = config_.get<ROOT::Math::XYPoint>("position");
            return ROOT::Math::XYZPoint(tmp_pos.x(), tmp_pos.y(), 0);
        } else {
            return config_.get<ROOT::Math::XYZPoint>("position");
        }
    };

    if(model_ == DepositionModel::FIXED) {
        // Fixed position as read from the configuration:
        position = get_position();
    } else if(model_ == DepositionModel::SCAN) {
        // Center the volume to be scanned in the center of the sensor,
        // reference point is lower left corner of one pixel volume
        auto ref = config_.get<ROOT::Math::XYZVector>("position") + model->getGridSize() / 2.0 + voxel_ / 2.0 -
                   ROOT::Math::XYZVector(
                       model->getPixelSize().x() / 2.0, model->getPixelSize().y() / 2.0, model->getSensorSize().z() / 2.0);
        LOG(DEBUG) << "Reference: " << ref;
        position = ROOT::Math::XYZPoint(voxel_.x() * static_cast<double>((event->number - 1) % root_),
                                        voxel_.y() * static_cast<double>(((event->number - 1) / root_) % root_),
                                        voxel_.z() * static_cast<double>(((event->number - 1) / root_ / root_) % root_)) +
                   ref;
    } else {
        // Calculate random offset from configured position
        auto shift = [&](auto size) {
            double dx = std::normal_distribution<double>(0, size)(event->getRandomEngine());
            double dy = std::normal_distribution<double>(0, size)(event->getRandomEngine());
            double dz = std::normal_distribution<double>(0, size)(event->getRandomEngine());
            return ROOT::Math::XYZVector(dx, dy, dz);
        };

        // Spot around the configured position
        position = get_position() + shift(config_.get<double>("spot_size"));
    }

    // Create charge carriers at requested position
    if(type_ == SourceType::MIP) {
        DepositLine(event, position);
    } else {
        DepositPoint(event, position);
    }
}

void DepositionPointChargeModule::DepositPoint(Event* event, const ROOT::Math::XYZPoint& position) {
    // Vector of deposited charges and their "MCParticle"
    std::vector<DepositedCharge> charges;
    std::vector<MCParticle> mcparticles;

    LOG(DEBUG) << "Position (local coordinates): " << Units::display(position, {"um", "mm"});
    // Cross-check calculated position to be within sensor:
    if(!detector_->isWithinSensor(position)) {
        LOG(DEBUG) << "Requested position is outside active sensor volume.";
        return;
    }

    auto position_global = detector_->getGlobalPosition(position);

    // Start and stop position is the same for the MCParticle
    mcparticles.emplace_back(position, position_global, position, position_global, -1, 0.);
    LOG(DEBUG) << "Generated MCParticle at global position " << Units::display(position_global, {"um", "mm"})
               << " in detector " << detector_->getName();

    charges.emplace_back(position, position_global, CarrierType::ELECTRON, carriers_, 0., &(mcparticles.back()));
    charges.emplace_back(position, position_global, CarrierType::HOLE, carriers_, 0., &(mcparticles.back()));
    LOG(DEBUG) << "Deposited " << carriers_ << " charge carriers of both types at global position "
               << Units::display(position_global, {"um", "mm"}) << " in detector " << detector_->getName();

    // Dispatch the messages to the framework
    auto mcparticle_message = std::make_shared<MCParticleMessage>(std::move(mcparticles), detector_);
<<<<<<< HEAD
    messenger_->dispatchMessage(this, deposit_message, event);
    messenger_->dispatchMessage(this, mcparticle_message, event);
=======
    messenger_->dispatchMessage(this, mcparticle_message);

    auto deposit_message = std::make_shared<DepositedChargeMessage>(std::move(charges), detector_);
    messenger_->dispatchMessage(this, deposit_message);
>>>>>>> b504a6fa
}

void DepositionPointChargeModule::DepositLine(Event* event, const ROOT::Math::XYZPoint& position) {
    auto model = detector_->getModel();

    // Vector of deposited charges and their "MCParticle"
    std::vector<DepositedCharge> charges;
    std::vector<MCParticle> mcparticles;

    // Cross-check calculated position to be within sensor:
    if(!detector_->isWithinSensor(ROOT::Math::XYZPoint(position.x(), position.y(), 0))) {
        LOG(DEBUG) << "Requested position is outside active sensor volume.";
        return;
    }

    // Start and end position of MCParticle:
    auto start_local = ROOT::Math::XYZPoint(position.x(), position.y(), -model->getSensorSize().z() / 2.0);
    auto end_local = ROOT::Math::XYZPoint(position.x(), position.y(), model->getSensorSize().z() / 2.0);
    auto start_global = detector_->getGlobalPosition(start_local);
    auto end_global = detector_->getGlobalPosition(end_local);

    // Create MCParticle:
    mcparticles.emplace_back(start_local, start_global, end_local, end_global, -1, 0.);
    LOG(DEBUG) << "Generated MCParticle with start " << Units::display(start_global, {"um", "mm"}) << " and end "
               << Units::display(end_global, {"um", "mm"}) << " in detector " << detector_->getName();

    // Deposit the charge carriers:
    auto position_local = start_local;
    while(position_local.z() < model->getSensorSize().z() / 2.0) {
        position_local += ROOT::Math::XYZVector(0, 0, step_size_z_);
        auto position_global = detector_->getGlobalPosition(position_local);

        charges.emplace_back(position_local, position_global, CarrierType::ELECTRON, carriers_, 0., &(mcparticles.back()));
        charges.emplace_back(position_local, position_global, CarrierType::HOLE, carriers_, 0., &(mcparticles.back()));
        LOG(TRACE) << "Deposited " << carriers_ << " charge carriers of both types at global position "
                   << Units::display(position_global, {"um", "mm"}) << " in detector " << detector_->getName();
    }

    // Dispatch the messages to the framework
    auto mcparticle_message = std::make_shared<MCParticleMessage>(std::move(mcparticles), detector_);
<<<<<<< HEAD
    messenger_->dispatchMessage(this, deposit_message, event);
    messenger_->dispatchMessage(this, mcparticle_message, event);
=======
    messenger_->dispatchMessage(this, mcparticle_message);

    auto deposit_message = std::make_shared<DepositedChargeMessage>(std::move(charges), detector_);
    messenger_->dispatchMessage(this, deposit_message);
>>>>>>> b504a6fa
}<|MERGE_RESOLUTION|>--- conflicted
+++ resolved
@@ -185,15 +185,10 @@
 
     // Dispatch the messages to the framework
     auto mcparticle_message = std::make_shared<MCParticleMessage>(std::move(mcparticles), detector_);
-<<<<<<< HEAD
+    messenger_->dispatchMessage(this, mcparticle_message, event);
+
+    auto deposit_message = std::make_shared<DepositedChargeMessage>(std::move(charges), detector_);
     messenger_->dispatchMessage(this, deposit_message, event);
-    messenger_->dispatchMessage(this, mcparticle_message, event);
-=======
-    messenger_->dispatchMessage(this, mcparticle_message);
-
-    auto deposit_message = std::make_shared<DepositedChargeMessage>(std::move(charges), detector_);
-    messenger_->dispatchMessage(this, deposit_message);
->>>>>>> b504a6fa
 }
 
 void DepositionPointChargeModule::DepositLine(Event* event, const ROOT::Math::XYZPoint& position) {
@@ -233,14 +228,8 @@
     }
 
     // Dispatch the messages to the framework
+    auto deposit_message = std::make_shared<DepositedChargeMessage>(std::move(charges), detector_);
     auto mcparticle_message = std::make_shared<MCParticleMessage>(std::move(mcparticles), detector_);
-<<<<<<< HEAD
-    messenger_->dispatchMessage(this, deposit_message, event);
-    messenger_->dispatchMessage(this, mcparticle_message, event);
-=======
+    messenger_->dispatchMessage(this, deposit_message);
     messenger_->dispatchMessage(this, mcparticle_message);
-
-    auto deposit_message = std::make_shared<DepositedChargeMessage>(std::move(charges), detector_);
-    messenger_->dispatchMessage(this, deposit_message);
->>>>>>> b504a6fa
 }