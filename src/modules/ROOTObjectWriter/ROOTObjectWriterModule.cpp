--- conflicted
+++ resolved
@@ -109,10 +109,6 @@
 
 void ROOTObjectWriterModule::run(Event* event) {
     auto root_lock = root_process_lock();
-<<<<<<< HEAD
-
-    auto messages = messenger_->fetchFilteredMessages(this, event);
-=======
 
     auto messages = messenger_->fetchFilteredMessages(this, event);
 
@@ -124,7 +120,6 @@
             object.markForStorage();
         }
     }
->>>>>>> 790361c4
 
     // Generate trees and index data
     for(auto& pair : messages) {
