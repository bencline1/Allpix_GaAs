/**
 * @file
 * @brief Implementation of pulse transfer module
 * @copyright Copyright (c) 2019-2020 CERN and the Allpix Squared authors.
 * This software is distributed under the terms of the MIT License, copied verbatim in the file "LICENSE.md".
 * In applying this license, CERN does not waive the privileges and immunities granted to it by virtue of its status as an
 * Intergovernmental Organization or submit itself to any jurisdiction.
 */

#include "PulseTransferModule.hpp"
#include "core/module/Event.hpp"
#include "core/utils/log.h"
#include "objects/PixelCharge.hpp"

#include <string>
#include <utility>

#include <TAxis.h>
#include <TGraph.h>

using namespace allpix;

PulseTransferModule::PulseTransferModule(Configuration& config,
                                         Messenger* messenger,
                                         const std::shared_ptr<Detector>& detector)
    : Module(config, detector), messenger_(messenger), detector_(detector) {
    // Enable parallelization of this module if multithreading is enabled
    enable_parallelization();

    // Set default value for config variables
    config_.setDefault("max_depth_distance", Units::get(5.0, "um"));
    config_.setDefault("collect_from_implant", false);

    config_.setDefault<double>("timestep", Units::get(0.01, "ns"));
    config_.setDefault<bool>("output_pulsegraphs", false);
    config_.setDefault<bool>("output_plots", config_.get<bool>("output_pulsegraphs"));
    config_.setDefault<int>("output_plots_scale", Units::get(30, "ke"));
    config_.setDefault<int>("output_plots_bins", 100);

    output_plots_ = config_.get<bool>("output_plots");
    output_pulsegraphs_ = config_.get<bool>("output_pulsegraphs");
    timestep_ = config_.get<double>("timestep");

    messenger_->bindSingle<PropagatedChargeMessage>(this, MsgFlags::REQUIRED);
}

void PulseTransferModule::init() {

    if(output_plots_) {
        LOG(TRACE) << "Creating output plots";

        // Plot axis are in kilo electrons - convert from framework units!
        int maximum = static_cast<int>(Units::convert(config_.get<int>("output_plots_scale"), "ke"));
        auto nbins = config_.get<int>("output_plots_bins");

        // Create histograms if needed
<<<<<<< HEAD
        h_total_induced_charge_ = CreateHistogram<TH1D>(
            "inducedcharge", "total induced charge;induced charge [ke];events", nbins, -maximum, maximum);
        h_induced_pixel_charge_ = CreateHistogram<TH1D>(
            "pixelcharge", "induced charge per pixel;induced pixel charge [ke];pixels", nbins, -maximum, maximum);
=======
        h_total_induced_charge_ =
            new TH1D("inducedcharge", "total induced charge;induced charge [ke];events", nbins, -maximum, maximum);
        h_induced_pixel_charge_ =
            new TH1D("pixelcharge", "induced charge per pixel;induced pixel charge [ke];pixels", nbins, -maximum, maximum);
        h_induced_pulses_ = new TH2D("pulses_induced",
                                     "Induced charge per pixel;t [ns];Q_{ind} [e]",
                                     nbins,
                                     0,
                                     10.,
                                     nbins,
                                     0,
                                     config_.get<int>("output_plots_scale") / 0.5e3);
        h_integrated_pulses_ = new TH2D("pulses_integrated",
                                        "Accumulated induced charge per pixel;t [ns];Q_{ind} [e]",
                                        nbins,
                                        0,
                                        10.,
                                        nbins,
                                        0,
                                        config_.get<int>("output_plots_scale"));
        p_induced_pulses_ =
            new TProfile("pulses_induced_profile", "Induced charge per pixel;t [ns];Q_{ind} [e]", nbins, 0, 10.);
        p_integrated_pulses_ = new TProfile(
            "pulses_integrated_profile", "Accumulated induced charge per pixel;t [ns];Q_{ind} [e]", nbins, 0, 10.);
>>>>>>> 6127190f
    }
}

void PulseTransferModule::run(Event* event) {
    auto propagated_message = messenger_->fetchMessage<PropagatedChargeMessage>(this, event);

    // Create map for all pixels: pulse and propagated charges
    std::map<Pixel::Index, Pulse> pixel_pulse_map;
    std::map<Pixel::Index, std::vector<const PropagatedCharge*>> pixel_charge_map;

    LOG(DEBUG) << "Received " << propagated_message->getData().size() << " propagated charge objects.";
    for(const auto& propagated_charge : propagated_message->getData()) {
        auto pulses = propagated_charge.getPulses();

        if(pulses.empty()) {
            LOG(TRACE) << "No pulse information available - producing pseudo-pulse from arrival time of charge carriers.";

            auto model = detector_->getModel();
            auto position = propagated_charge.getLocalPosition();

            // Ignore if outside depth range of implant
            if(std::fabs(position.z() - (model->getSensorCenter().z() + model->getSensorSize().z() / 2.0)) >
               config_.get<double>("max_depth_distance")) {
                LOG(TRACE) << "Skipping set of " << propagated_charge.getCharge() << " propagated charges at "
                           << Units::display(propagated_charge.getLocalPosition(), {"mm", "um"})
                           << " because their local position is not in implant range";
                continue;
            }

            // Find the nearest pixel
            auto xpixel = static_cast<int>(std::round(position.x() / model->getPixelSize().x()));
            auto ypixel = static_cast<int>(std::round(position.y() / model->getPixelSize().y()));

            // Ignore if out of pixel grid
            if(!detector_->isWithinPixelGrid(xpixel, ypixel)) {
                LOG(TRACE) << "Skipping set of " << propagated_charge.getCharge() << " propagated charges at "
                           << Units::display(propagated_charge.getLocalPosition(), {"mm", "um"})
                           << " because their nearest pixel (" << xpixel << "," << ypixel << ") is outside the grid";
                continue;
            }

            // Ignore if outside the implant region:
            if(config_.get<bool>("collect_from_implant")) {
                if(detector_->getElectricFieldType() == FieldType::LINEAR) {
                    throw ModuleError(
                        "Charge collection from implant region should not be used with linear electric fields.");
                }

                if(!detector_->isWithinImplant(position)) {
                    LOG(TRACE) << "Skipping set of " << propagated_charge.getCharge() << " propagated charges at "
                               << Units::display(propagated_charge.getLocalPosition(), {"mm", "um"})
                               << " because it is outside the pixel implant.";
                    continue;
                }
            }

            Pixel::Index pixel_index(static_cast<unsigned int>(xpixel), static_cast<unsigned int>(ypixel));

            // Generate pseudo-pulse:
            Pulse pulse(timestep_);
            pulse.addCharge(propagated_charge.getCharge(), propagated_charge.getLocalTime());
            pixel_pulse_map[pixel_index] += pulse;

            auto px = pixel_charge_map[pixel_index];
            // For each pulse, store the corresponding propagated charges to preserve history:
            if(std::find(px.begin(), px.end(), &propagated_charge) == px.end()) {
                pixel_charge_map[pixel_index].emplace_back(&propagated_charge);
            }
        } else {
            LOG(TRACE) << "Found pulse information";
            LOG_ONCE(INFO) << "Pulses available - settings \"timestep\", \"max_depth_distance\" and "
                              "\"collect_from_implant\" have no effect";

            for(auto& pulse : pulses) {
                auto pixel_index = pulse.first;

                // Accumulate all pulses from input message data:
                pixel_pulse_map[pixel_index] += pulse.second;

                auto px = pixel_charge_map[pixel_index];
                // For each pulse, store the corresponding propagated charges to preserve history:
                if(std::find(px.begin(), px.end(), &propagated_charge) == px.end()) {
                    pixel_charge_map[pixel_index].emplace_back(&propagated_charge);
                }
            }
        }
    }

    // Create vector of pixel pulses to return for this detector
    std::vector<PixelCharge> pixel_charges;
    Pulse total_pulse;
    for(auto& pixel_index_pulse : pixel_pulse_map) {
        auto index = pixel_index_pulse.first;
        auto pulse = pixel_index_pulse.second;

        // Sum all pulses for informational output:
        total_pulse += pulse;

        // Fill pixel charge histogram
        if(output_plots_) {
            h_induced_pixel_charge_->Fill(pulse.getCharge() / 1e3);

            auto step = pulse.getBinning();
            auto pulse_vec = pulse.getPulse();
            double charge = 0;

            for(auto bin = pulse_vec.begin(); bin != pulse_vec.end(); ++bin) {
                auto time = step * static_cast<double>(std::distance(pulse_vec.begin(), bin));
                h_induced_pulses_->Fill(time, *bin);
                p_induced_pulses_->Fill(time, *bin);

                charge += *bin;
                h_integrated_pulses_->Fill(time, charge);
                p_integrated_pulses_->Fill(time, charge);
            }
        }

        // Fill a graphs with the individual pixel pulses:
        if(output_pulsegraphs_) {
            create_pulsegraphs(event->number, index, pulse);
        }
        LOG(DEBUG) << "Charge on pixel " << index << " has " << pixel_charge_map[index].size() << " ancestors";

        // Store the pulse:
        pixel_charges.emplace_back(detector_->getPixel(index), std::move(pulse), pixel_charge_map[index]);
    }

    // Create a new message with pixel pulses and dispatch:
    auto pixel_charge_message = std::make_shared<PixelChargeMessage>(std::move(pixel_charges), detector_);
    messenger_->dispatchMessage(this, pixel_charge_message, event);

    // Fill pixel charge histogram
    if(output_plots_) {
        h_total_induced_charge_->Fill(total_pulse.getCharge() / 1e3);
    }

    LOG(INFO) << "Total charge induced on all pixels: " << Units::display(total_pulse.getCharge(), "e");
}

void PulseTransferModule::finalize() {

    if(output_plots_) {
        // Write histograms
        LOG(TRACE) << "Writing output plots to file";
        h_induced_pixel_charge_->Write();
        h_total_induced_charge_->Write();
        h_induced_pulses_->Write();
        h_integrated_pulses_->Write();
        p_induced_pulses_->Write();
        p_integrated_pulses_->Write();
    }
}

void PulseTransferModule::create_pulsegraphs(uint64_t event_num, const Pixel::Index& index, const Pulse& pulse) const {
    auto step = pulse.getBinning();
    auto pulse_vec = pulse.getPulse();
    LOG(TRACE) << "Preparing pulse for pixel " << index << ", " << pulse_vec.size() << " bins of "
               << Units::display(step, {"ps", "ns"}) << ", total charge: " << Units::display(pulse.getCharge(), "e");

    // Generate x-axis:
    std::vector<double> time(pulse_vec.size());
    // clang-format off
    std::generate(time.begin(), time.end(), [n = 0.0, step]() mutable { auto now = n; n += step; return now; });
    // clang-format on

    std::string name =
        "pulse_ev" + std::to_string(event_num) + "_px" + std::to_string(index.x()) + "-" + std::to_string(index.y());
    auto pulse_graph = new TGraph(static_cast<int>(pulse_vec.size()), &time[0], &pulse_vec[0]);
    pulse_graph->GetXaxis()->SetTitle("t [ns]");
    pulse_graph->GetYaxis()->SetTitle("Q_{ind} [e]");
    pulse_graph->SetTitle(("Induced charge per unit step time in pixel (" + std::to_string(index.x()) + "," +
                           std::to_string(index.y()) + "), Q_{tot} = " + Units::display(pulse.getCharge(), {"e", "ke"}) +
                           " (" + Units::display(pulse.getCharge(), "fC") + ")")
                              .c_str());
    getROOTDirectory()->WriteTObject(pulse_graph, name.c_str());

    std::vector<double> abs_vec = pulse_vec;
    std::for_each(abs_vec.begin(), abs_vec.end(), [](auto& bin) { bin = std::fabs(bin); });
    name = "pulse_abs_ev" + std::to_string(event_num) + "_px" + std::to_string(index.x()) + "-" + std::to_string(index.y());
    auto pulse_abs_graph = new TGraph(static_cast<int>(abs_vec.size()), &time[0], &abs_vec[0]);
    pulse_abs_graph->GetXaxis()->SetTitle("t [ns]");
    pulse_abs_graph->GetYaxis()->SetTitle("|Q_{ind}| [e]");
    pulse_abs_graph->SetTitle(("Absolute induced charge per unit step time in pixel (" + std::to_string(index.x()) + "," +
                               std::to_string(index.y()) +
                               "), |Q_{tot}| = " + Units::display(pulse.getCharge(), {"e", "ke"}) + " (" +
                               Units::display(pulse.getCharge(), "fC") + ")")
                                  .c_str());
    getROOTDirectory()->WriteTObject(pulse_abs_graph, name.c_str());

    std::vector<double> current_vec = pulse_vec;
    // Convert charge bins to current in uA
    std::for_each(current_vec.begin(), current_vec.end(), [step](auto& bin) {
        bin = static_cast<double>(Units::convert(bin, "fC") / Units::convert(step, "ns"));
    });

    // Generate graphs of induced current over time:
    name = "current_ev" + std::to_string(event_num) + "_px" + std::to_string(index.x()) + "-" + std::to_string(index.y());
    auto current_graph = new TGraph(static_cast<int>(current_vec.size()), &time[0], &current_vec[0]);
    current_graph->GetXaxis()->SetTitle("t [ns]");
    current_graph->GetYaxis()->SetTitle("I_{ind} [uA]");
    current_graph->SetTitle(("Induced current in pixel (" + std::to_string(index.x()) + "," + std::to_string(index.y()) +
                             "), Q_{tot} = " + Units::display(pulse.getCharge(), {"e", "ke"}) + " (" +
                             Units::display(pulse.getCharge(), "fC") + ")")
                                .c_str());
    getROOTDirectory()->WriteTObject(current_graph, name.c_str());

    // Generate graphs of integrated charge over time:
    std::vector<double> charge_vec;
    double charge = 0;
    for(const auto& bin : pulse_vec) {
        charge += bin;
        charge_vec.push_back(charge);
    }

    name = "charge_ev" + std::to_string(event_num) + "_px" + std::to_string(index.x()) + "-" + std::to_string(index.y());
    auto charge_graph = new TGraph(static_cast<int>(charge_vec.size()), &time[0], &charge_vec[0]);
    charge_graph->GetXaxis()->SetTitle("t [ns]");
    charge_graph->GetYaxis()->SetTitle("Q_{tot} [e]");
    charge_graph->SetTitle(("Accumulated induced charge in pixel (" + std::to_string(index.x()) + "," +
                            std::to_string(index.y()) + "), Q_{tot} = " + Units::display(pulse.getCharge(), {"e", "ke"}) +
                            " (" + Units::display(pulse.getCharge(), "fC") + ")")
                               .c_str());
    getROOTDirectory()->WriteTObject(charge_graph, name.c_str());
}<|MERGE_RESOLUTION|>--- conflicted
+++ resolved
@@ -54,37 +54,30 @@
         auto nbins = config_.get<int>("output_plots_bins");
 
         // Create histograms if needed
-<<<<<<< HEAD
         h_total_induced_charge_ = CreateHistogram<TH1D>(
             "inducedcharge", "total induced charge;induced charge [ke];events", nbins, -maximum, maximum);
         h_induced_pixel_charge_ = CreateHistogram<TH1D>(
             "pixelcharge", "induced charge per pixel;induced pixel charge [ke];pixels", nbins, -maximum, maximum);
-=======
-        h_total_induced_charge_ =
-            new TH1D("inducedcharge", "total induced charge;induced charge [ke];events", nbins, -maximum, maximum);
-        h_induced_pixel_charge_ =
-            new TH1D("pixelcharge", "induced charge per pixel;induced pixel charge [ke];pixels", nbins, -maximum, maximum);
-        h_induced_pulses_ = new TH2D("pulses_induced",
-                                     "Induced charge per pixel;t [ns];Q_{ind} [e]",
-                                     nbins,
-                                     0,
-                                     10.,
-                                     nbins,
-                                     0,
-                                     config_.get<int>("output_plots_scale") / 0.5e3);
-        h_integrated_pulses_ = new TH2D("pulses_integrated",
-                                        "Accumulated induced charge per pixel;t [ns];Q_{ind} [e]",
-                                        nbins,
-                                        0,
-                                        10.,
-                                        nbins,
-                                        0,
-                                        config_.get<int>("output_plots_scale"));
-        p_induced_pulses_ =
-            new TProfile("pulses_induced_profile", "Induced charge per pixel;t [ns];Q_{ind} [e]", nbins, 0, 10.);
-        p_integrated_pulses_ = new TProfile(
+        h_induced_pulses_ = CreateHistogram<TH2D>("pulses_induced",
+                                                  "Induced charge per pixel;t [ns];Q_{ind} [e]",
+                                                  nbins,
+                                                  0,
+                                                  10.,
+                                                  nbins,
+                                                  0,
+                                                  config_.get<int>("output_plots_scale") / 0.5e3);
+        h_integrated_pulses_ = CreateHistogram<TH2D>("pulses_integrated",
+                                                     "Accumulated induced charge per pixel;t [ns];Q_{ind} [e]",
+                                                     nbins,
+                                                     0,
+                                                     10.,
+                                                     nbins,
+                                                     0,
+                                                     config_.get<int>("output_plots_scale"));
+        p_induced_pulses_ = CreateHistogram<TProfile>(
+            "pulses_induced_profile", "Induced charge per pixel;t [ns];Q_{ind} [e]", nbins, 0, 10.);
+        p_integrated_pulses_ = CreateHistogram<TProfile>(
             "pulses_integrated_profile", "Accumulated induced charge per pixel;t [ns];Q_{ind} [e]", nbins, 0, 10.);
->>>>>>> 6127190f
     }
 }
 
