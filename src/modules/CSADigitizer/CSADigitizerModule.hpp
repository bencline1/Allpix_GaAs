/**
 * @file
 * @brief Definition of charge-sensitive amplifier digitization module
 * @copyright Copyright (c) 2020 CERN and the Allpix Squared authors.
 * This software is distributed under the terms of the MIT License, copied verbatim in the file "LICENSE.md".
 * In applying this license, CERN does not waive the privileges and immunities granted to it by virtue of its status as an
 * Intergovernmental Organization or submit itself to any jurisdiction.
 */

#ifndef ALLPIX_CSA_DIGITIZER_MODULE_H
#define ALLPIX_CSA_DIGITIZER_MODULE_H

#include <memory>
#include <random>
#include <string>

#include "core/config/Configuration.hpp"
#include "core/messenger/Messenger.hpp"
#include "core/module/Module.hpp"

#include "objects/PixelCharge.hpp"

#include <TF1.h>
#include <TH1D.h>
#include <TH2D.h>

namespace allpix {
    /**
     * @ingroup Modules
     * @brief Module to simulate digitization of collected charges
     * @note This module supports parallelization
     *
     * This module provides a relatively simple simulation of a charge-sensitive amplifier
     * with Krummenacher feedack circuit while adding electronics
     * noise and simulating the threshold as well as accounting for threshold dispersion and ADC noise.
     */
    class CSADigitizerModule : public Module {

        /**
         * @brief Different implemented digitization models
         */
        enum class DigitizerType {
            SIMPLE, ///< Simplified parametrisation
            CSA,    ///< Enter all contributions to the transfer function as parameters
        };

    public:
        /**
         * @brief Constructor for this detector-specific module
         * @param config Configuration object for this module as retrieved from the steering file
         * @param messenger Pointer to the messenger object to allow binding to messages on the bus
         * @param detector Pointer to the detector for this module instance
         */
        CSADigitizerModule(Configuration& config, Messenger* messenger, std::shared_ptr<Detector> detector);

        /**
         * @brief Initialize optional ROOT histograms
         */
        void init() override;

        /**
         * @brief Simulate digitization process
         */
        void run(Event* event) override;

        /**
         * @brief Finalize and write optional histograms
         */
        void finalize() override;

    private:
        // Control of module output settings
        bool output_plots_{}, output_pulsegraphs_{};
<<<<<<< HEAD
        bool store_tot_{false}, store_toa_{false};
=======
        bool store_tot_{false}, store_toa_{false}, ignore_polarity_{};

        std::mt19937_64 random_generator_;

>>>>>>> 86f52cc0
        Messenger* messenger_;
        DigitizerType model_;

        // Parameters of the amplifier: Feedback time constant, risetime time constant
        double tauF_{}, tauR_{};

        // Parameters of the electronics: Noise, time-over-threshold logic
        double sigmaNoise_{}, clockToT_{}, clockToA_{}, threshold_{};

        // Helper variables for transfer function
        double resistance_feedback_{}, integration_time_{};
        std::vector<double> impulse_response_function_;
        std::once_flag first_event_flag_;

        // Output histograms
        Histogram<TH1D> h_tot{}, h_toa{};
        Histogram<TH2D> h_pxq_vs_tot{};

        /**
         * @brief Calculate time of first threshold crossing
         * @param timestep Step size of the input pulse
         * @param pulse    Pulse after amplification and electronics noise
         * @return Tuple containing information about threshold crossing: Boolean (true if crossed), unsigned int (number
         *         of ToA clock cycles before crossing) and double (time of crossing)
         */
        std::tuple<bool, unsigned int, double> get_toa(double timestep, const std::vector<double>& pulse) const;

        /**
         * @brief Calculate time-over-threshold
         * @param  timestep    Step size of the input pulse
         * @param arrival_time Time of crossing the threshold
         * @param  pulse       Pulse after amplification and electronics noise
         * @return             Number of clock cycles signal was over threshold
         */
        unsigned int get_tot(double timestep, double arrival_time, const std::vector<double>& pulse) const;

        /**
         * @brief Create output plots of the pulses
         */
        void create_output_pulsegraphs(const std::string& s_event_num,
                                       const std::string& s_pixel_index,
                                       const std::string& s_name,
                                       const std::string& s_title,
                                       double timestep,
                                       const std::vector<double>& plot_pulse_vec);
    };
} // namespace allpix

#endif /* ALLPIX_CSA_DIGITIZER_MODULE_H */<|MERGE_RESOLUTION|>--- conflicted
+++ resolved
@@ -71,14 +71,7 @@
     private:
         // Control of module output settings
         bool output_plots_{}, output_pulsegraphs_{};
-<<<<<<< HEAD
-        bool store_tot_{false}, store_toa_{false};
-=======
         bool store_tot_{false}, store_toa_{false}, ignore_polarity_{};
-
-        std::mt19937_64 random_generator_;
-
->>>>>>> 86f52cc0
         Messenger* messenger_;
         DigitizerType model_;
 
