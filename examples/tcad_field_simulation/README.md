--- conflicted
+++ resolved
@@ -4,11 +4,4 @@
 
 The setup is unchanged compared to the "fast simulation example" and consists of six Timepix-type detectors with a sensor thickness of 300um arranged in a telescope-like structure, inclined planes for charge sharing, and a defined alignment precision. The charge deposition is also performed by Geant4 with a stepping length of 10um.
 
-<<<<<<< HEAD
-Because the charge carrier propagation using the `GenericPropagation` module contributes the lion's share of the total simulation time, the simulation can profit from multi-threading, i.e. running the propagation for different detectors in parallel on different threads. An exemplary run on an Intel i7 machine with four cores sees a speedup of a factor two.   
-!!! note
-    Currently multi-threading is still considered experimental.
-
-=======
->>>>>>> a593f6d9
 Again, `DepositedCharge` and `PropagatedCharge` objects are not written to the output file as information about these objects cannot be accessed in data and thus are rarely used in the final analysis.