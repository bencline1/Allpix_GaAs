/**
 * @file
 * @brief Implementation of Monte-Carlo particle object
 * @copyright Copyright (c) 2017-2020 CERN and the Allpix Squared authors.
 * This software is distributed under the terms of the MIT License, copied verbatim in the file "LICENSE.md".
 * In applying this license, CERN does not waive the privileges and immunities granted to it by virtue of its status as an
 * Intergovernmental Organization or submit itself to any jurisdiction.
 */

#include "MCParticle.hpp"
#include <sstream>

#include <Math/Vector3D.h>

using namespace allpix;

MCParticle::MCParticle(ROOT::Math::XYZPoint local_start_point,
                       ROOT::Math::XYZPoint global_start_point,
                       ROOT::Math::XYZPoint local_end_point,
                       ROOT::Math::XYZPoint global_end_point,
                       int particle_id,
                       double local_time,
                       double global_time)
    : local_start_point_(std::move(local_start_point)), global_start_point_(std::move(global_start_point)),
      local_end_point_(std::move(local_end_point)), global_end_point_(std::move(global_end_point)),
      particle_id_(particle_id), local_time_(local_time), global_time_(global_time) {
    setParent(nullptr);
    setTrack(nullptr);
}

ROOT::Math::XYZPoint MCParticle::getLocalStartPoint() const {
    return local_start_point_;
}
ROOT::Math::XYZPoint MCParticle::getGlobalStartPoint() const {
    return global_start_point_;
}

ROOT::Math::XYZPoint MCParticle::getLocalEndPoint() const {
    return local_end_point_;
}
ROOT::Math::XYZPoint MCParticle::getGlobalEndPoint() const {
    return global_end_point_;
}

ROOT::Math::XYZPoint MCParticle::getLocalReferencePoint() const {
    // Direction for parametric equation of line through start/end points
    auto direction =
        static_cast<ROOT::Math::XYZVector>(local_end_point_) - static_cast<ROOT::Math::XYZVector>(local_start_point_);

    if(direction.z() != 0) {
        // Calculate parameter for line intersection with plane at z = 0, local coordinates
        auto t = -1 * local_start_point_.z() / direction.z();
        // Calculate reference point at z = 0 from parametric line equation
        return (direction * t + local_start_point_);
    } else {
        // Both points are coplanar with x-y plane. SImply return their center:
        return (static_cast<ROOT::Math::XYZVector>(local_end_point_) + local_start_point_) / 2.0;
    }
}

int MCParticle::getParticleID() const {
    return particle_id_;
}

double MCParticle::getGlobalTime() const {
    return global_time_;
}

double MCParticle::getLocalTime() const {
    return local_time_;
}

void MCParticle::setParent(const MCParticle* mc_particle) {
    parent_ = PointerWrapper<MCParticle>(mc_particle);
}

/**
 * Object is stored as TRef and can only be accessed if pointed object is in scope
 */
const MCParticle* MCParticle::getParent() const {
    return parent_.get();
}

/**
 * Object is stored as TRef and can only be accessed if pointed object is in scope
 */
const MCParticle* MCParticle::getPrimary() const {
<<<<<<< HEAD
    auto parent = parent_.get();
=======
    auto* parent = dynamic_cast<MCParticle*>(parent_.GetObject());
>>>>>>> 61ba5a64
    return (parent == nullptr ? this : parent->getPrimary());
}

void MCParticle::setTrack(const MCTrack* mc_track) {
    track_ = PointerWrapper<MCTrack>(mc_track);
}

/**
 * Object is stored as TRef and can only be accessed if pointed object is in scope
 */
const MCTrack* MCParticle::getTrack() const {
    return track_.get();
}

void MCParticle::print(std::ostream& out) const {
    static const size_t big_gap = 25;
    static const size_t med_gap = 10;
    static const size_t small_gap = 6;
    static const size_t largest_output = big_gap + 3 * med_gap + 3 * small_gap;

    const auto* track = getTrack();
    const auto* parent = getParent();

    auto title = std::stringstream();
    title << "--- Printing MCParticle information (" << this << ") ";
    out << '\n'
        << std::setw(largest_output) << std::left << std::setfill('-') << title.str() << '\n'
        << std::setfill(' ') << std::left << std::setw(big_gap) << "Particle type (PDG ID): " << std::right
        << std::setw(small_gap) << particle_id_ << '\n'
        << std::left << std::setw(big_gap) << "Local start point:" << std::right << std::setw(med_gap)
        << local_start_point_.X() << std::setw(small_gap) << " mm |" << std::setw(med_gap) << local_start_point_.Y()
        << std::setw(small_gap) << " mm |" << std::setw(med_gap) << local_start_point_.Z() << std::setw(small_gap)
        << " mm  \n"
        << std::left << std::setw(big_gap) << "Global start point:" << std::right << std::setw(med_gap)
        << global_start_point_.X() << std::setw(small_gap) << " mm |" << std::setw(med_gap) << global_start_point_.Y()
        << std::setw(small_gap) << " mm |" << std::setw(med_gap) << global_start_point_.Z() << std::setw(small_gap)
        << " mm  \n"
        << std::left << std::setw(big_gap) << "Local end point:" << std::right << std::setw(med_gap) << local_end_point_.X()
        << std::setw(small_gap) << " mm |" << std::setw(med_gap) << local_end_point_.Y() << std::setw(small_gap) << " mm |"
        << std::setw(med_gap) << local_end_point_.Z() << std::setw(small_gap) << " mm  \n"
        << std::left << std::setw(big_gap) << "Global end point:" << std::right << std::setw(med_gap)
        << global_end_point_.X() << std::setw(small_gap) << " mm |" << std::setw(med_gap) << global_end_point_.Y()
        << std::setw(small_gap) << " mm |" << std::setw(med_gap) << global_end_point_.Z() << std::setw(small_gap)
        << " mm  \n"
        << std::left << std::setw(big_gap) << "Local time:" << std::right << std::setw(med_gap) << local_time_
        << std::setw(small_gap) << " ns \n"
        << std::left << std::setw(big_gap) << "Global time:" << std::right << std::setw(med_gap) << global_time_
        << std::setw(small_gap) << " ns \n"
        << std::left << std::setw(big_gap) << "Linked parent:";
    if(parent != nullptr) {
        out << std::right << std::setw(small_gap) << parent << '\n';
    } else {
        out << std::right << std::setw(small_gap) << "<nullptr>\n";
    }
    out << std::left << std::setw(big_gap) << "Linked track:";
    if(track != nullptr) {
        out << std::right << std::setw(small_gap) << track << '\n';
    } else {
        out << std::right << std::setw(small_gap) << "<nullptr>\n";
    }
    out << std::setfill('-') << std::setw(largest_output) << "" << std::setfill(' ') << std::endl;
}

void MCParticle::petrifyHistory() {
    parent_.store();
    track_.store();
}<|MERGE_RESOLUTION|>--- conflicted
+++ resolved
@@ -85,11 +85,7 @@
  * Object is stored as TRef and can only be accessed if pointed object is in scope
  */
 const MCParticle* MCParticle::getPrimary() const {
-<<<<<<< HEAD
-    auto parent = parent_.get();
-=======
-    auto* parent = dynamic_cast<MCParticle*>(parent_.GetObject());
->>>>>>> 61ba5a64
+    auto* parent = parent_.get();
     return (parent == nullptr ? this : parent->getPrimary());
 }
 
