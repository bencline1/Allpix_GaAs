/**
 * @file
 * @brief Definition of DepositionReader module
 *
 * @copyright Copyright (c) 2019-2020 CERN and the Allpix Squared authors.
 * This software is distributed under the terms of the MIT License, copied verbatim in the file "LICENSE.md".
 * In applying this license, CERN does not waive the privileges and immunities granted to it by virtue of its status as an
 * Intergovernmental Organization or submit itself to any jurisdiction.
 *
 * This module allows to read pre-computed energy deposits from data files, containing the energy deposit and a position
 * given in local coordinates
 *
 * Refer to the User's Manual for more details.
 */

#include <fstream>
#include <functional>
#include <string>

#include <TFile.h>
#include <TH1D.h>
#include <TTreeReader.h>
#include <TTreeReaderArray.h>

#include "core/config/Configuration.hpp"
#include "core/geometry/GeometryManager.hpp"
#include "core/messenger/Messenger.hpp"
#include "core/module/Module.hpp"
#include "objects/DepositedCharge.hpp"

namespace allpix {
    /**
     * @ingroup Modules
     * @brief Module to read pre-computed energy deposits
     *
     * This module allows to read pre-computed energy deposits from data files of different formats. The files should contain
     * individual events with a list of energy deposits at specific position given in local coordinates of the respective
     * detector.
     */
    class DepositionReaderModule : public BufferedModule {
    public:
        /**
         * @brief Constructor for this unique module
         * @param config Configuration object for this module as retrieved from the steering file
         * @param messenger Pointer to the messenger object to allow binding to messages on the bus
         * @param geo_manager Pointer to the geometry manager, containing the detectors
         */
        DepositionReaderModule(Configuration& config, Messenger* messenger, GeometryManager* geo_manager);

        /**
         * @brief Initialize the input file stream
         */
        void init() override;

        /**
         * @brief Read the deposited energy for a given event and create a corresponding DepositedCharge message
         */
        void run(Event*) override;

        /**
         * @brief Finalize and write histograms
         */
        void finalize() override;

    private:
        // General module members
        GeometryManager* geo_manager_;
        Messenger* messenger_;

        // File containing the input data
        std::unique_ptr<std::ifstream> input_file_;
        std::unique_ptr<TFile> input_file_root_;

        // Helper to create and check tree branches
        template <typename T> void create_tree_reader(std::shared_ptr<T>& branch_ptr, const std::string& name);
        template <typename T> void check_tree_reader(std::shared_ptr<T> branch_ptr);

        // Set up branches:
        std::shared_ptr<TTreeReader> tree_reader_;
        std::shared_ptr<TTreeReaderValue<int>> event_;
        std::shared_ptr<TTreeReaderValue<double>> edep_;
        std::shared_ptr<TTreeReaderValue<double>> time_;
        std::shared_ptr<TTreeReaderValue<double>> px_;
        std::shared_ptr<TTreeReaderValue<double>> py_;
        std::shared_ptr<TTreeReaderValue<double>> pz_;
        std::shared_ptr<TTreeReaderArray<char>> volume_;
        std::shared_ptr<TTreeReaderValue<int>> pdg_code_;
        std::shared_ptr<TTreeReaderValue<int>> track_id_;
        std::shared_ptr<TTreeReaderValue<int>> parent_id_;
        double charge_creation_energy_;
        double fano_factor_;

        std::string file_model_;
        size_t volume_chars_{};
        std::string unit_length_{}, unit_time_{}, unit_energy_{};

<<<<<<< HEAD
        bool read_csv(uint64_t event_num,
=======
        bool create_mcparticles_{}, time_available_{};

        bool read_csv(unsigned int event_num,
>>>>>>> 6127190f
                      std::string& volume,
                      ROOT::Math::XYZPoint& position,
                      double& time,
                      double& energy,
                      int& pdg_code,
                      int& track_id,
                      int& parent_id);
        bool read_root(uint64_t event_num,
                       std::string& volume,
                       ROOT::Math::XYZPoint& position,
                       double& time,
                       double& energy,
                       int& pdg_code,
                       int& track_id,
                       int& parent_id);

        // Vector of histogram pointers for debugging plots
        std::map<std::string, Histogram<TH1D>> charge_per_event_;

        std::mutex mutex_;
    };
} // namespace allpix<|MERGE_RESOLUTION|>--- conflicted
+++ resolved
@@ -94,13 +94,9 @@
         size_t volume_chars_{};
         std::string unit_length_{}, unit_time_{}, unit_energy_{};
 
-<<<<<<< HEAD
-        bool read_csv(uint64_t event_num,
-=======
         bool create_mcparticles_{}, time_available_{};
 
-        bool read_csv(unsigned int event_num,
->>>>>>> 6127190f
+        bool read_csv(uint64_t event_num,
                       std::string& volume,
                       ROOT::Math::XYZPoint& position,
                       double& time,
