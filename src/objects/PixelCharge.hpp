/**
 * @file
 * @brief Definition of object with set of particles at pixel
 * @copyright Copyright (c) 2017-2020 CERN and the Allpix Squared authors.
 * This software is distributed under the terms of the MIT License, copied verbatim in the file "LICENSE.md".
 * In applying this license, CERN does not waive the privileges and immunities granted to it by virtue of its status as an
 * Intergovernmental Organization or submit itself to any jurisdiction.
 */

#ifndef ALLPIX_PIXEL_CHARGE_H
#define ALLPIX_PIXEL_CHARGE_H

#include <Math/DisplacementVector2D.h>
#include <TRef.h>
#include <algorithm>

#include "MCParticle.hpp"
#include "Object.hpp"
#include "Pixel.hpp"
#include "PropagatedCharge.hpp"
#include "Pulse.hpp"

namespace allpix {
    /**
     * @ingroup Objects
     * @brief Set of charges at a pixel
     */
    class PixelCharge : public Object {
        friend class PixelHit;

    public:
        /**
         * @brief Construct a set of charges at a pixel
         * @param pixel Object holding the information of the pixel
         * @param charge Amount of charge stored at this pixel
         * @param propagated_charges Optional pointer to the related propagated charges
         */
        PixelCharge(Pixel pixel,
                    long charge,
                    const std::vector<const PropagatedCharge*>& propagated_charges = std::vector<const PropagatedCharge*>());

        /**
         * @brief Construct a set of charges at a pixel
         * @param pixel Object holding the information of the pixel
         * @param pulse Pulse of induced or collected charges
         * @param propagated_charges Optional pointer to the related propagated charges
         */
        PixelCharge(Pixel pixel,
                    Pulse pulse,
                    const std::vector<const PropagatedCharge*>& propagated_charges = std::vector<const PropagatedCharge*>());

        /**
         * @brief Get the pixel containing the charges
         * @return Pixel indices in the grid
         */
        const Pixel& getPixel() const;

        /**
         * @brief Shortcut to retrieve the pixel indices
         * @return Index of the pixel
         */
        Pixel::Index getIndex() const;

        /**
         * @brief Get the charge at the pixel
         * @return Total charge stored
         */
        long getCharge() const;

        /**
         * @brief Get the absolute charge value at the pixel
         * @return Absolute total charge stored
         */
        unsigned long getAbsoluteCharge() const;

        /**
         * @brief Get related propagated charges
         * @return Possible set of pointers to propagated charges
         */
        std::vector<const PropagatedCharge*> getPropagatedCharges() const;

        /**
         * @brief Get the Monte-Carlo particles resulting in this pixel hit
         * @return List of all related Monte-Carlo particles
         */
        std::vector<const MCParticle*> getMCParticles() const;

        /**
         *  @brief Get recoded charge pulse
         *  @return Constatnt reference to the full charge pulse
         */
        const Pulse& getPulse() const;

        /**
         * @brief Print an ASCII representation of PixelCharge to the given stream
         * @param out Stream to print to
         */
        void print(std::ostream& out) const override;

        /**
         * @brief ROOT class definition
         */
        ClassDefOverride(PixelCharge, 7);
<<<<<<< HEAD
=======

>>>>>>> 86f52cc0
        /**
         * @brief Default constructor for ROOT I/O
         */
        PixelCharge() = default;

        void petrifyHistory() override;

    private:
        Pixel pixel_;
        long charge_{};
        Pulse pulse_{};

        std::vector<PointerWrapper<PropagatedCharge>> propagated_charges_;
        std::vector<PointerWrapper<MCParticle>> mc_particles_;
    };

    /**
     * @brief Typedef for message carrying pixel charges
     */
    using PixelChargeMessage = Message<PixelCharge>;
} // namespace allpix

#endif /* ALLPIX_PIXEL_CHARGE_H */<|MERGE_RESOLUTION|>--- conflicted
+++ resolved
@@ -100,11 +100,7 @@
         /**
          * @brief ROOT class definition
          */
-        ClassDefOverride(PixelCharge, 7);
-<<<<<<< HEAD
-=======
-
->>>>>>> 86f52cc0
+        ClassDefOverride(PixelCharge, 8);
         /**
          * @brief Default constructor for ROOT I/O
          */
