--- conflicted
+++ resolved
@@ -97,11 +97,7 @@
         /**
          * @brief ROOT class definition
          */
-<<<<<<< HEAD
-        ClassDefOverride(SensorCharge, 3);
-=======
-        ClassDefOverride(SensorCharge, 2); // NOLINT
->>>>>>> 22d89006
+        ClassDefOverride(SensorCharge, 3); // NOLINT
         /**
          * @brief Default constructor for ROOT I/O
          */
