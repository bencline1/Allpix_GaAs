--- conflicted
+++ resolved
@@ -28,9 +28,10 @@
 ```
 where `<version>` should be replaced with the desired Allpix<sup>2</sup> version and `<system>` with the operating system of the executing machine (either `slc6` or `centos7`). The compiler versions available via the `<compiler>` tag depend on the selected operating system.
 
-After this, the `allpix` executable is in the `$PATH` environment variable and can be used.   
-!!! note
-    The CVMFS cache of the executing machine has to be populated with all dependencies when running the program for the first time. This can lead to a significant start-up time for the first execution, but should not affect further executions with the cache already present. More information can be found in the [CVMFS documentation](https://cernvm.cern.ch/portal/filesystem).
+After this, the `allpix` executable is in the `$PATH` environment variable and can be used.
+It should be noted that the CVMFS cache of the executing machine has to be populated with all dependencies when running the program for the first time.
+This can lead to a significant start-up time for the first execution, but should not affect further executions with the cache already present.
+More information can be found in the [CVMFS documentation](https://cernvm.cern.ch/portal/filesystem).
 
 
 ## Installation
@@ -64,8 +65,6 @@
 The most recently published version of the User Manual is available [from the website](https://cern.ch/allpix-squared/usermanual/allpix-manual.pdf).
 The Doxygen reference is published [online](https://cern.ch/allpix-squared/reference/) too.
 
-<<<<<<< HEAD
-=======
 The latest PDF version of the User Manual can also be created from source by executing
 ```
 $ make pdf
@@ -79,7 +78,6 @@
 The main page of the reference can then be found at `reference/html/index.html` in the build folder.
 
 
->>>>>>> 02619f4c
 ## Development of Allpix<sup>2</sup>
 
 Allpix<sup>2</sup> has been developed and is maintained by
