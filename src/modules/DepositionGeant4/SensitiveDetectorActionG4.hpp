--- conflicted
+++ resolved
@@ -43,13 +43,8 @@
         SensitiveDetectorActionG4(const std::shared_ptr<Detector>& detector,
                                   TrackInfoManager* track_info_manager,
                                   double charge_creation_energy,
-<<<<<<< HEAD
-                                  double fano_factor);
-=======
                                   double fano_factor,
-                                  double cutoff_time,
-                                  uint64_t random_seed);
->>>>>>> 51869beb
+                                  double cutoff_time);
 
         /**
          * @brief Get total number of charges deposited in the sensitive device bound to this action
