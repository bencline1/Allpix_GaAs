--- conflicted
+++ resolved
@@ -585,28 +585,19 @@
             // Add point of deposition to the output plots if requested
             if(output_linegraphs_) {
                 auto global_position = detector_->getGlobalPosition(position);
-<<<<<<< HEAD
                 std::lock_guard<std::mutex> lock{stats_mutex_};
-                output_plot_points.emplace_back(
-                    PropagatedCharge(position, global_position, deposit.getType(), charge_per_step, deposit.getEventTime()),
-                    std::vector<ROOT::Math::XYZPoint>());
+                output_plot_points.emplace_back(PropagatedCharge(position,
+                                                                 global_position,
+                                                                 deposit.getType(),
+                                                                 charge_per_step,
+                                                                 deposit.getLocalTime(),
+                                                                 deposit.getGlobalTime()),
+                                                std::vector<ROOT::Math::XYZPoint>());
             }
 
             // Propagate a single charge deposit
-            auto prop_pair = propagate(position, deposit.getType(), event->getRandomEngine(), output_plot_points);
-=======
-                output_plot_points_.emplace_back(PropagatedCharge(position,
-                                                                  global_position,
-                                                                  deposit.getType(),
-                                                                  charge_per_step,
-                                                                  deposit.getLocalTime(),
-                                                                  deposit.getGlobalTime()),
-                                                 std::vector<ROOT::Math::XYZPoint>());
-            }
-
-            // Propagate a single charge deposit
-            auto prop_pair = propagate(position, deposit.getType(), deposit.getLocalTime());
->>>>>>> 6127190f
+            auto prop_pair =
+                propagate(position, deposit.getType(), deposit.getLocalTime(), event->getRandomEngine(), output_plot_points);
             position = prop_pair.first;
 
             LOG(DEBUG) << " Propagated " << charge_per_step << " to " << Units::display(position, {"mm", "um"}) << " in "
@@ -663,15 +654,11 @@
  * velocity at every point with help of the electric field map of the detector. An Runge-Kutta integration is applied in
  * multiple steps, adding a random diffusion to the propagating charge every step.
  */
-<<<<<<< HEAD
 std::pair<ROOT::Math::XYZPoint, double> GenericPropagationModule::propagate(const ROOT::Math::XYZPoint& pos,
                                                                             const CarrierType& type,
+                                                                            const double initial_time,
                                                                             RandomNumberGenerator& random_generator,
                                                                             OutputPlotPoints& output_plot_points) const {
-=======
-std::pair<ROOT::Math::XYZPoint, double>
-GenericPropagationModule::propagate(const ROOT::Math::XYZPoint& pos, const CarrierType& type, const double initial_time) {
->>>>>>> 6127190f
     // Create a runge kutta solver using the electric field as step function
     Eigen::Vector3d position(pos.x(), pos.y(), pos.z());
 
