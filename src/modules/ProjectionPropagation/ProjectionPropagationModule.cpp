/**
 * @file
 * @brief Implementation of ProjectionPropagation module
 * @copyright MIT License
 */

#include "ProjectionPropagationModule.hpp"

#include <cmath>
#include <limits>
#include <string>
#include <utility>

#include "core/messenger/Messenger.hpp"
#include "core/utils/log.h"
#include "objects/DepositedCharge.hpp"
#include "objects/PropagatedCharge.hpp"

using namespace allpix;

ProjectionPropagationModule::ProjectionPropagationModule(Configuration& config,
                                                         Messenger* messenger,
                                                         std::shared_ptr<Detector> detector)
    : Module(config, detector), messenger_(messenger), detector_(std::move(detector)) {
    // Save detector model
    model_ = detector_->getModel();

    // Require deposits message for single detector
    messenger_->bindSingle<ProjectionPropagationModule, DepositedChargeMessage, MsgFlags::REQUIRED>(this);

    // Set default value for config variables
    config_.setDefault<int>("charge_per_step", 10);
    config_.setDefault<bool>("output_plots", false);

    output_plots_ = config_.get<bool>("output_plots");

    // Set default for charge carrier propagation:
    config_.setDefault<bool>("propagate_holes", false);
    if(config_.get<bool>("propagate_holes")) {
        propagate_type_ = CarrierType::HOLE;
        LOG(INFO) << "Holes are chosen for propagation. Electrons are therefore not propagated.";
    } else {
        propagate_type_ = CarrierType::ELECTRON;
    }

    // Parameterization variables from https://doi.org/10.1016/0038-1101(77)90054-5 (section 5.2)
    auto temperature = config_.get<double>("temperature");
    electron_Vm_ = Units::get(1.53e9 * std::pow(temperature, -0.87), "cm/s");
    electron_Ec_ = Units::get(1.01 * std::pow(temperature, 1.55), "V/cm");
    electron_Beta_ = 2.57e-2 * std::pow(temperature, 0.66);

    hole_Vm_ = Units::get(1.62e8 * std::pow(temperature, -0.52), "cm/s");
    hole_Ec_ = Units::get(1.24 * std::pow(temperature, 1.68), "V/cm");
    hole_Beta_ = 0.46 * std::pow(temperature, 0.17);

    boltzmann_kT_ = Units::get(8.6173e-5, "eV/K") * temperature;

    config_.setDefault<bool>("ignore_magnetic_field", false);
}

void ProjectionPropagationModule::init(std::mt19937_64&) {
    if(detector_->getElectricFieldType() != ElectricFieldType::LINEAR) {
        throw ModuleError("This module should only be used with linear electric fields.");
    }

    if(detector_->hasMagneticField() && !config_.get<bool>("ignore_magnetic_field")) {
        throw ModuleError("This module should not be used with magnetic fields. Add the option 'ignore_magnetic_field' to "
                          "the configuration if you would like to continue.");
    } else if(detector_->hasMagneticField() && config_.get<bool>("ignore_magnetic_field")) {
        LOG(WARNING) << "A magnetic field is switched on, but is set to be ignored for this module.";
    }

    // Find correct top side
    top_z_ = model_->getSensorSize().z() / 2;
    if(detector_->getElectricField({0, 0, top_z_}).z() > detector_->getElectricField({0, 0, -top_z_}).z()) {
        top_z_ *= -1;
    }
    if(propagate_type_ == CarrierType::HOLE) {
        top_z_ *= -1;
    }

    if(top_z_ < 0) {
        LOG(WARNING)
            << "Selected carriers are not propagated to the implant side, combination of propagated carrier and electric "
               "field is wrong!";
    }

    if(output_plots_) {
        // Initialize output plot
        drift_time_histo_ = new TH1D("drift_time_histo", "Drift time;t[ns];particles", 75, 0., 25.);
    }
}

void ProjectionPropagationModule::run(Event* event) const {
    auto deposits_message = event->fetchMessage<DepositedChargeMessage>();

    // Create vector of propagated charges to output
    std::vector<PropagatedCharge> propagated_charges;

    double charge_lost = 0;
    double total_charge = 0;
    double total_projected_charge = 0;

    // Loop over all deposits for propagation
    for(auto& deposit : deposits_message->getData()) {

        auto position = deposit.getLocalPosition();
        auto type = deposit.getType();

        // Selection of charge carrier:
        if(type != propagate_type_) {
            continue;
        }

        LOG(DEBUG) << "Set of " << deposit.getCharge() << " charge carriers (" << type << ") on "
                   << Units::display(position, {"mm", "um"});

        // Define a lambda function to compute the carrier mobility
        auto carrier_mobility = [&](double efield_mag) {
            // Compute carrier mobility from constants and electric field magnitude
            double numerator, denominator;
            if(type == CarrierType::ELECTRON) {
                numerator = electron_Vm_ / electron_Ec_;
                denominator = std::pow(1. + std::pow(efield_mag / electron_Ec_, electron_Beta_), 1.0 / electron_Beta_);
            } else {
                numerator = hole_Vm_ / hole_Ec_;
                denominator = std::pow(1. + std::pow(efield_mag / hole_Ec_, hole_Beta_), 1.0 / hole_Beta_);
            }
            return numerator / denominator;
        };

        // Get the electric field at the position of the deposited charge and the top of the sensor:
        auto efield = detector_->getElectricField(position);
        double efield_mag = std::sqrt(efield.Mag2());
        auto efield_top = detector_->getElectricField(ROOT::Math::XYZPoint(0., 0., top_z_));
        double efield_mag_top = std::sqrt(efield_top.Mag2());

        LOG(TRACE) << "Electric field at carrier position / top of the sensor: " << Units::display(efield_mag_top, "V/cm")
                   << " , " << Units::display(efield_mag, "V/cm");

<<<<<<< HEAD
        // Calculated slope of the electric field
        double slope_efield = (efield_mag_top - efield_mag) / (model->getSensorSize().z() / 2. - position.z());
=======
        slope_efield_ = (efield_mag_top - efield_mag) / (std::abs(top_z_ - position.z()));
>>>>>>> 3b28adc6

        // Calculate the drift time
        auto calc_drift_time = [&]() {
            double Ec = (type == CarrierType::ELECTRON ? electron_Ec_ : hole_Ec_);
            double zero_mobility = (type == CarrierType::ELECTRON ? electron_Vm_ / electron_Ec_ : hole_Vm_ / hole_Ec_);

<<<<<<< HEAD
            return ((log(efield_mag_top) - log(efield_mag)) / slope_efield +
                    (model->getSensorSize().z() / 2. - position.z()) / Ec) /
=======
            return ((log(efield_mag_top) - log(efield_mag)) / slope_efield_ + std::abs(top_z_ - position.z()) / Ec) /
>>>>>>> 3b28adc6
                   zero_mobility;
        };

        // Only project if within the depleted region (i.e. efield not zero)
        if(efield_mag < std::numeric_limits<double>::epsilon()) {
            LOG(TRACE) << "Electric field is zero at " << Units::display(position, {"mm", "um"});
            continue;
        }

        LOG(TRACE) << "Electric field is " << Units::display(efield_mag, "V/cm");

        // Assume linear electric field over the sensor:
        double diffusion_constant = boltzmann_kT_ * (carrier_mobility(efield_mag) + carrier_mobility(efield_mag_top)) / 2.;

        double drift_time = calc_drift_time();
        LOG(TRACE) << "Drift time is " << Units::display(drift_time, "ns");

        if(output_plots_) {
            drift_time_histo_->Fill(drift_time, deposit.getCharge());
        }

        double diffusion_std_dev = std::sqrt(2. * diffusion_constant * drift_time);
        LOG(TRACE) << "Diffusion width is " << Units::display(diffusion_std_dev, "um");

        double projected_charge = 0;

        unsigned int charges_remaining = deposit.getCharge();
        total_charge += charges_remaining;

        auto charge_per_step = config_.get<unsigned int>("charge_per_step");
        while(charges_remaining > 0) {
            if(charge_per_step > charges_remaining) {
                charge_per_step = charges_remaining;
            }
            charges_remaining -= charge_per_step;

            std::normal_distribution<double> gauss_distribution(0, diffusion_std_dev);
            double diffusion_x = gauss_distribution(event->getRandomEngine());
            double diffusion_y = gauss_distribution(event->getRandomEngine());

            // Find projected position
            auto local_position = ROOT::Math::XYZPoint(position.x() + diffusion_x, position.y() + diffusion_y, top_z_);

            // Only add if within sensor volume:
            auto event_time = deposit.getEventTime() + drift_time;
            if(!detector_->isWithinSensor(local_position)) {
                // FIXME: drop charges if it ends up outside the sensor, could be optimized to estimate position on border
                continue;
            }
            auto global_position = detector_->getGlobalPosition(local_position);

            // Produce charge carrier at this position
            propagated_charges.emplace_back(
                local_position, global_position, deposit.getType(), charge_per_step, event_time, &deposit);

            LOG(DEBUG) << "Propagated " << charge_per_step << " charge carriers (" << type << ") to "
                       << Units::display(local_position, {"mm", "um"});

            projected_charge += charge_per_step;
        }
        total_projected_charge += projected_charge;
    }
    charge_lost = total_charge - total_projected_charge;

    LOG(INFO) << "Total charge: " << total_charge << " (lost: " << charge_lost << ", " << (charge_lost / total_charge * 100.)
              << "%)";
    LOG(DEBUG) << "Total count of propagated charge carriers: " << propagated_charges.size();

    // Create a new message with propagated charges
    auto propagated_charge_message = std::make_shared<PropagatedChargeMessage>(std::move(propagated_charges), detector_);

    // Dispatch the message with propagated charges
    event->dispatchMessage(propagated_charge_message);
}

void ProjectionPropagationModule::finalize() {
    if(output_plots_) {
        // Write output plot
        drift_time_histo_->Write();
    }
}<|MERGE_RESOLUTION|>--- conflicted
+++ resolved
@@ -138,24 +138,14 @@
         LOG(TRACE) << "Electric field at carrier position / top of the sensor: " << Units::display(efield_mag_top, "V/cm")
                    << " , " << Units::display(efield_mag, "V/cm");
 
-<<<<<<< HEAD
-        // Calculated slope of the electric field
-        double slope_efield = (efield_mag_top - efield_mag) / (model->getSensorSize().z() / 2. - position.z());
-=======
         slope_efield_ = (efield_mag_top - efield_mag) / (std::abs(top_z_ - position.z()));
->>>>>>> 3b28adc6
 
         // Calculate the drift time
         auto calc_drift_time = [&]() {
             double Ec = (type == CarrierType::ELECTRON ? electron_Ec_ : hole_Ec_);
             double zero_mobility = (type == CarrierType::ELECTRON ? electron_Vm_ / electron_Ec_ : hole_Vm_ / hole_Ec_);
 
-<<<<<<< HEAD
-            return ((log(efield_mag_top) - log(efield_mag)) / slope_efield +
-                    (model->getSensorSize().z() / 2. - position.z()) / Ec) /
-=======
             return ((log(efield_mag_top) - log(efield_mag)) / slope_efield_ + std::abs(top_z_ - position.z()) / Ec) /
->>>>>>> 3b28adc6
                    zero_mobility;
         };
 
