/**
 * @file
 * @brief Implementation of CorryvreckanWriter module
 * @copyright Copyright (c) 2017-2020 CERN and the Allpix Squared authors.
 * This software is distributed under the terms of the MIT License, copied verbatim in the file "LICENSE.md".
 * In applying this license, CERN does not waive the privileges and immunities granted to it by virtue of its status as an
 * Intergovernmental Organization or submit itself to any jurisdiction.
 */

#include "CorryvreckanWriterModule.hpp"

#include <Math/RotationZYX.h>
#include <TProcessID.h>

#include <fstream>
#include <string>
#include <utility>

#include "core/utils/file.h"
#include "core/utils/log.h"

using namespace allpix;

CorryvreckanWriterModule::CorryvreckanWriterModule(Configuration& config, Messenger* messenger, GeometryManager* geoManager)
    : BufferedModule(config), messenger_(messenger), geometryManager_(geoManager) {
    // Enable parallelization of this module if multithreading is enabled
    enable_parallelization();

<<<<<<< HEAD
    // Require PixelCharge messages for single detector
    messenger_->bindMulti<PixelHitMessage>(this, MsgFlags::REQUIRED);
=======
    // Require PixelHit messages for single detector
    messenger_->bindMulti(this, &CorryvreckanWriterModule::pixel_messages_, MsgFlags::REQUIRED);
>>>>>>> 86f52cc0

    config_.setDefault("file_name", "corryvreckanOutput.root");
    config_.setDefault("geometry_file", "corryvreckanGeometry.conf");
    config_.setDefault("output_mctruth", true);
}

// Set up the output trees
void CorryvreckanWriterModule::init() {

    // Check if MC data to be saved
    output_mc_truth_ = config_.get<bool>("output_mctruth");

    reference_ = config_.get<std::string>("reference");
    if(!geometryManager_->hasDetector(reference_)) {
        throw InvalidValueError(config_, "reference", "detector not defined");
    }
    dut_ = config_.getArray<std::string>("dut", std::vector<std::string>());
    for(auto& dut : dut_) {
        if(!geometryManager_->hasDetector(dut)) {
            throw InvalidValueError(config_, "dut", "detector not defined");
        }
    }

    // Create output file and directories
    fileName_ = createOutputFile(allpix::add_file_extension(config_.get<std::string>("file_name"), "root"));
    LOG(TRACE) << "Creating output file \"" << fileName_ << "\"";
    output_file_ = std::make_unique<TFile>(fileName_.c_str(), "RECREATE");
    output_file_->cd();

    // Create geometry file:
    geometryFileName_ = createOutputFile(allpix::add_file_extension(config_.get<std::string>("geometry_file"), "conf"));

    // Create trees:
    LOG(TRACE) << "Booking event tree";
    event_tree_ = std::make_unique<TTree>("Event", (std::string("Tree of Events").c_str()));
    event_tree_->Bronch("global", "corryvreckan::Event", &event_);

    LOG(TRACE) << "Booking pixel tree";
    pixel_tree_ = std::make_unique<TTree>("Pixel", (std::string("Tree of Pixels").c_str()));

    if(output_mc_truth_) {
        LOG(TRACE) << "Booking MCParticle tree";
        mcparticle_tree_ = std::make_unique<TTree>("MCParticle", (std::string("Tree of MCParticles").c_str()));
    }

    // Initialise the time
    time_ = 0;
}

// Make instantiations of Corryvreckan pixels, and store these in the trees during run time
void CorryvreckanWriterModule::run(Event* event) {
    auto pixel_messages = messenger_->fetchMultiMessage<PixelHitMessage>(this, event);

    // Retrieve current object count:
    auto object_count = TProcessID::GetObjectCount();

    LOG(TRACE) << "Processing event " << event->number;

    // Create and store a new Event:
    event_ = new corryvreckan::Event(time_, time_ + 5);
    LOG(DEBUG) << "Defining event for Corryvreckan: [" << Units::display(event_->start(), {"ns", "um"}) << ","
               << Units::display(event_->end(), {"ns", "um"}) << "]";
    event_tree_->Fill();

    // Events start with 1, pre-filling only with empty events before:
    auto event_id = event->number - 1;

    // Loop through all received messages
    for(auto& message : pixel_messages) {

        auto detector_name = message->getDetector()->getName();
        LOG(DEBUG) << "Received " << message->getData().size() << " pixel hits from detector " << detector_name;

        if(write_list_px_.find(detector_name) == write_list_px_.end()) {
            write_list_px_[detector_name] = new std::vector<corryvreckan::Pixel*>();
            pixel_tree_->Bronch(detector_name.c_str(),
                                std::string("std::vector<corryvreckan::Pixel*>").c_str(),
                                &write_list_px_[detector_name]);

            if(event_id > 0) {
                LOG(DEBUG) << "Pre-filling new branch " << detector_name << " of corryvreckan::Pixel with " << event_id
                           << " empty events";
                auto* branch = pixel_tree_->GetBranch(detector_name.c_str());
                for(unsigned int i = 0; i < event_id; ++i) {
                    branch->Fill();
                }
            }
        }

        if(output_mc_truth_ && write_list_mcp_.find(detector_name) == write_list_mcp_.end()) {
            write_list_mcp_[detector_name] = new std::vector<corryvreckan::MCParticle*>();
            mcparticle_tree_->Bronch(detector_name.c_str(),
                                     std::string("std::vector<corryvreckan::MCParticle*>").c_str(),
                                     &write_list_mcp_[detector_name]);

            if(event_id > 0) {

                LOG(DEBUG) << "Pre-filling new branch " << detector_name << " of corryvreckan::MCParticle with " << event_id
                           << " empty events";
                auto* branch = mcparticle_tree_->GetBranch(detector_name.c_str());
                for(unsigned int i = 0; i < event_id; ++i) {
                    branch->Fill();
                }
            }
        }

        // Fill the branch vector
        for(auto& apx_pixel : message->getData()) {
            auto corry_pixel = new corryvreckan::Pixel(detector_name,
                                                       static_cast<int>(apx_pixel.getPixel().getIndex().X()),
                                                       static_cast<int>(apx_pixel.getPixel().getIndex().Y()),
                                                       static_cast<int>(apx_pixel.getSignal()),
                                                       apx_pixel.getSignal(),
                                                       event_->start());
            write_list_px_[detector_name]->push_back(corry_pixel);

            // If writing MC truth then also write out associated particle info
            if(!output_mc_truth_) {
                continue;
            }

            // Get all associated particles
            auto mcp = apx_pixel.getMCParticles();
            LOG(DEBUG) << "Received " << mcp.size() << " Monte Carlo particles from pixel hit";
            for(auto& particle : mcp) {
                auto mcParticle = new corryvreckan::MCParticle(detector_name,
                                                               particle->getParticleID(),
                                                               particle->getLocalStartPoint(),
                                                               particle->getLocalEndPoint(),
                                                               event_->start());
                write_list_mcp_[detector_name]->push_back(mcParticle);
            }
        }
    }

    LOG(TRACE) << "Writing new objects to tree";
    output_file_->cd();

    pixel_tree_->Fill();
    if(output_mc_truth_) {
        mcparticle_tree_->Fill();
    }

    // Clear the current write lists
    for(auto& index_data : write_list_px_) {
        for(auto& pixel : (*index_data.second)) {
            delete pixel;
        }
        index_data.second->clear();
    }

    // Clear the current write lists
    for(auto& index_data : write_list_mcp_) {
        for(auto& mcp : (*index_data.second)) {
            delete mcp;
        }
        index_data.second->clear();
    }

    // Increment the time till the next event
    time_ += 10;

    // Delete the currently stored event object
    delete event_;

    // Reset object count:
    TProcessID::SetObjectCount(object_count);
}

// Save the output trees to file
void CorryvreckanWriterModule::finalize() {

    // Finish writing to output file
    output_file_->Write();

    // Print statistics
    LOG(STATUS) << "Wrote output data to file:" << std::endl << fileName_;

    // Loop over all detectors and store the geometry:
    // Write geometry:
    std::ofstream geometry_file;
    if(!geometryFileName_.empty()) {
        geometry_file.open(geometryFileName_, std::ios_base::out | std::ios_base::trunc);
        if(!geometry_file.good()) {
            throw ModuleError("Cannot write to Corryvreckan geometry file");
        }

        geometry_file << "# Allpix Squared detector geometry - https://cern.ch/allpix-squared" << std::endl << std::endl;

        auto detectors = geometryManager_->getDetectors();
        for(auto& detector : detectors) {
            geometry_file << "[" << detector->getName() << "]" << std::endl;
            geometry_file << "position = " << Units::display(detector->getPosition().x(), {"mm", "um"}) << ", "
                          << Units::display(detector->getPosition().y(), {"mm", "um"}) << ", "
                          << Units::display(detector->getPosition().z(), {"mm", "um"}) << std::endl;

            // Transform the rotation matrix to a ZYX rotation and invert it to get a XYZ rotation
            // This way we stay compatible to old Corryvreckan versions which only support XYZ.
            geometry_file << "orientation_mode = \"xyz\"" << std::endl;
            ROOT::Math::RotationZYX rotations(detector->getOrientation().Inverse());
            geometry_file << "orientation = " << Units::display(-rotations.Psi(), "deg") << ", "
                          << Units::display(-rotations.Theta(), "deg") << ", " << Units::display(-rotations.Phi(), "deg")
                          << std::endl;

            auto model = detector->getModel();
            geometry_file << "type = \"" << model->getType() << "\"" << std::endl;
            geometry_file << "pixel_pitch = " << Units::display(model->getPixelSize().x(), "um") << ", "
                          << Units::display(model->getPixelSize().y(), "um") << std::endl;
            geometry_file << "number_of_pixels = " << model->getNPixels().x() << ", " << model->getNPixels().y()
                          << std::endl;
            // Time resolution hard-coded as 5ns due to time structure of written out events: events of length 5ns, with a
            // gap of 10ns in between events
            geometry_file << "time_resolution = 5ns" << std::endl;

            std::string roles;
            if(detector->getName() == reference_) {
                roles += "reference";
            }
            if(std::find(dut_.begin(), dut_.end(), detector->getName()) != dut_.end()) {
                if(!roles.empty()) {
                    roles += ",";
                }
                roles += "dut";
            }
            if(!roles.empty()) {
                geometry_file << "role = " << roles << std::endl;
            }

            // Get the material budget if available:
            auto budget = geometryManager_->getExternalObject<double>(detector->getName(), "material_budget");
            if(budget != nullptr) {
                LOG(DEBUG) << "Found calculated material budget for detector " << detector->getName() << ", storing.";
                geometry_file << "material_budget = " << *budget << std::endl;
            }
            geometry_file << std::endl;
        }
    }
}<|MERGE_RESOLUTION|>--- conflicted
+++ resolved
@@ -26,13 +26,8 @@
     // Enable parallelization of this module if multithreading is enabled
     enable_parallelization();
 
-<<<<<<< HEAD
-    // Require PixelCharge messages for single detector
+    // Require PixelHit messages for single detector
     messenger_->bindMulti<PixelHitMessage>(this, MsgFlags::REQUIRED);
-=======
-    // Require PixelHit messages for single detector
-    messenger_->bindMulti(this, &CorryvreckanWriterModule::pixel_messages_, MsgFlags::REQUIRED);
->>>>>>> 86f52cc0
 
     config_.setDefault("file_name", "corryvreckanOutput.root");
     config_.setDefault("geometry_file", "corryvreckanGeometry.conf");
