--- conflicted
+++ resolved
@@ -667,12 +667,8 @@
     // Write summary and update statistics
     long double average_time = total_time / std::max(1u, propagated_charges_count);
     LOG(INFO) << "Propagated " << propagated_charges_count << " charges in " << step_count << " steps in average time of "
-<<<<<<< HEAD
-              << Units::display(average_time, "ns");
-=======
               << Units::display(average_time, "ns") << std::endl
               << "Recombined " << recombined_charges_count << " charges during transport";
->>>>>>> 790361c4
     total_propagated_charges_ += propagated_charges_count;
     total_steps_ += step_count;
     total_time_picoseconds_ += static_cast<long unsigned int>(total_time * 1e3);
