--- conflicted
+++ resolved
@@ -206,17 +206,10 @@
         for(size_t i = 0; i < deposit_position_.size(); i++) {
             auto local_position = deposit_position_.at(i);
             auto global_position = detector_->getGlobalPosition(local_position);
-<<<<<<< HEAD
 
             auto global_time = deposit_time_.at(i);
             auto local_time = global_time - time_reference;
 
-=======
-
-            auto global_time = deposit_time_.at(i);
-            auto local_time = global_time - time_reference;
-
->>>>>>> 0d195bb6
             auto charge = deposit_charge_.at(i);
             charges += 2 * charge;
             total_deposited_charge_ += 2 * charge;
