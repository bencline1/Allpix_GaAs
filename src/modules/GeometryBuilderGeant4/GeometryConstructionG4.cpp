--- conflicted
+++ resolved
@@ -29,6 +29,7 @@
 #include <G4UserLimits.hh>
 #include <G4VSolid.hh>
 #include <G4VisAttributes.hh>
+
 #include "core/geometry/HybridPixelDetectorModel.hpp"
 #include "core/module/exceptions.h"
 #include "core/utils/log.h"
@@ -60,7 +61,6 @@
  * First initializes all the materials. Then constructs the world from the internally calculated world size with a certain
  * margin. Finally builds all the individual detectors.
  */
-
 G4VPhysicalVolume* GeometryConstructionG4::Construct() {
     // Initialize materials
     init_materials();
@@ -193,271 +193,6 @@
     materials_["solder"] = Solder;
 }
 
-<<<<<<< HEAD
-void GeometryConstructionG4::build_detectors() {
-    // Loop through all detectors and construct them
-    std::vector<std::shared_ptr<Detector>> detectors = geo_manager_->getDetectors();
-    LOG(TRACE) << "Building " << detectors.size() << " device(s)";
-
-    for(auto& detector : detectors) {
-        // Get pointer to the model of the detector
-        auto model = detector->getModel();
-
-        std::string name = detector->getName();
-        LOG(DEBUG) << "Creating Geant4 model for " << name;
-        LOG(DEBUG) << " Wrapper dimensions of model: " << Units::display(model->getSize(), {"mm", "um"});
-        LOG(TRACE) << " Sensor dimensions: " << model->getSensorSize();
-        LOG(TRACE) << " Chip dimensions: " << model->getChipSize();
-        LOG(DEBUG) << " Global position and orientation of the detector:";
-
-        // Create the wrapper box and logical volume
-        auto wrapper_box = std::make_shared<G4Box>(
-            "wrapper_" + name, model->getSize().x() / 2.0, model->getSize().y() / 2.0, model->getSize().z() / 2.0);
-        solids_.push_back(wrapper_box);
-        auto wrapper_log =
-            make_shared_no_delete<G4LogicalVolume>(wrapper_box.get(), world_material_, "wrapper_" + name + "_log");
-        detector->setExternalObject("wrapper_log", wrapper_log);
-
-        // Get position and orientation
-        auto position = detector->getPosition();
-        LOG(DEBUG) << " - Position\t\t:\t" << Units::display(position, {"mm", "um"});
-        ROOT::Math::Rotation3D orientation = detector->getOrientation();
-        std::vector<double> copy_vec(9);
-        orientation.GetComponents(copy_vec.begin(), copy_vec.end());
-        ROOT::Math::XYZPoint vx, vy, vz;
-        orientation.GetComponents(vx, vy, vz);
-        auto rotWrapper = std::make_shared<G4RotationMatrix>(copy_vec.data());
-        auto wrapperGeoTranslation = toG4Vector(model->getCenter() - model->getGeometricalCenter());
-        wrapperGeoTranslation *= *rotWrapper;
-        G4ThreeVector posWrapper = toG4Vector(position) - wrapperGeoTranslation;
-        detector->setExternalObject("rotation_matrix", rotWrapper);
-        G4Transform3D transform_phys(*rotWrapper, posWrapper);
-
-        // Place the wrapper
-        auto wrapper_phys = make_shared_no_delete<G4PVPlacement>(
-            transform_phys, wrapper_log.get(), "wrapper_" + name + "_phys", world_log_.get(), false, 0, true);
-        detector->setExternalObject("wrapper_phys", wrapper_phys);
-
-        LOG(DEBUG) << " Center of the geometry parts relative to the detector wrapper geometric center:";
-
-        /* SENSOR
-         * the sensitive detector is the part that collects the deposits
-         */
-
-        // Create the sensor box and logical volume
-        auto sensor_box = std::make_shared<G4Box>("sensor_" + name,
-                                                  model->getSensorSize().x() / 2.0,
-                                                  model->getSensorSize().y() / 2.0,
-                                                  model->getSensorSize().z() / 2.0);
-        solids_.push_back(sensor_box);
-        auto sensor_log =
-            make_shared_no_delete<G4LogicalVolume>(sensor_box.get(), materials_["silicon"], "sensor_" + name + "_log");
-        detector->setExternalObject("sensor_log", sensor_log);
-
-        // Place the sensor box
-        auto sensor_pos = toG4Vector(model->getSensorCenter() - model->getGeometricalCenter());
-        LOG(DEBUG) << "  - Sensor\t\t:\t" << Units::display(sensor_pos, {"mm", "um"});
-        auto sensor_phys = make_shared_no_delete<G4PVPlacement>(
-            nullptr, sensor_pos, sensor_log.get(), "sensor_" + name + "_phys", wrapper_log.get(), false, 0, true);
-        detector->setExternalObject("sensor_phys", sensor_phys);
-
-        // Create the pixel box and logical volume
-        auto pixel_box = std::make_shared<G4Box>("pixel_" + name,
-                                                 model->getPixelSize().x() / 2.0,
-                                                 model->getPixelSize().y() / 2.0,
-                                                 model->getSensorSize().z() / 2.0);
-        solids_.push_back(pixel_box);
-        auto pixel_log =
-            make_shared_no_delete<G4LogicalVolume>(pixel_box.get(), materials_["silicon"], "pixel_" + name + "_log");
-        detector->setExternalObject("pixel_log", pixel_log);
-
-        // Create the parameterization for the pixel grid
-        std::shared_ptr<G4VPVParameterisation> pixel_param =
-            std::make_shared<Parameterization2DG4>(model->getNPixels().x(),
-                                                   model->getPixelSize().x(),
-                                                   model->getPixelSize().y(),
-                                                   -model->getGridSize().x() / 2.0,
-                                                   -model->getGridSize().y() / 2.0,
-                                                   0);
-        detector->setExternalObject("pixel_param", pixel_param);
-
-        // WARNING: do not place the actual parameterization, only use it if we need it
-
-        /* CHIP
-         * the chip connected to the bumps bond and the support
-         */
-
-        // Construct the chips only if necessary
-        if(model->getChipSize().z() > 1e-9) {
-            // Create the chip box
-            auto chip_box = std::make_shared<G4Box>("chip_" + name,
-                                                    model->getChipSize().x() / 2.0,
-                                                    model->getChipSize().y() / 2.0,
-                                                    model->getChipSize().z() / 2.0);
-            solids_.push_back(chip_box);
-
-            // Create the logical volume for the chip
-            auto chip_log =
-                make_shared_no_delete<G4LogicalVolume>(chip_box.get(), materials_["silicon"], "chip_" + name + "_log");
-            detector->setExternalObject("chip_log", chip_log);
-
-            // Place the chip
-            auto chip_pos = toG4Vector(model->getChipCenter() - model->getGeometricalCenter());
-            LOG(DEBUG) << "  - Chip\t\t:\t" << Units::display(chip_pos, {"mm", "um"});
-            auto chip_phys = make_shared_no_delete<G4PVPlacement>(
-                nullptr, chip_pos, chip_log.get(), "chip_" + name + "_phys", wrapper_log.get(), false, 0, true);
-            detector->setExternalObject("chip_phys", chip_phys);
-        }
-
-        /*
-         * SUPPORT
-         * optional layers of support
-         */
-        auto supports_log = std::make_shared<std::vector<std::shared_ptr<G4LogicalVolume>>>();
-        auto supports_phys = std::make_shared<std::vector<std::shared_ptr<G4PVPlacement>>>();
-        int support_idx = 0;
-        for(auto& layer : model->getSupportLayers()) {
-            // Create the box containing the support
-            auto support_box = std::make_shared<G4Box>("support_" + name + "_" + std::to_string(support_idx),
-                                                       layer.getSize().x() / 2.0,
-                                                       layer.getSize().y() / 2.0,
-                                                       layer.getSize().z() / 2.0);
-            solids_.push_back(support_box);
-
-            std::shared_ptr<G4VSolid> support_solid = support_box;
-            if(layer.hasHole()) {
-                // NOTE: Double the hole size in the z-direction to ensure no fake surfaces are created
-                auto hole_box = std::make_shared<G4Box>("support_" + name + "_hole_" + std::to_string(support_idx),
-                                                        layer.getHoleSize().x() / 2.0,
-                                                        layer.getHoleSize().y() / 2.0,
-                                                        layer.getHoleSize().z());
-                solids_.push_back(hole_box);
-
-                G4Transform3D transform(G4RotationMatrix(), toG4Vector(layer.getHoleCenter() - layer.getCenter()));
-                auto subtraction_solid =
-                    std::make_shared<G4SubtractionSolid>("support_" + name + "_subtraction_" + std::to_string(support_idx),
-                                                         support_box.get(),
-                                                         hole_box.get(),
-                                                         transform);
-                solids_.push_back(subtraction_solid);
-                support_solid = subtraction_solid;
-            }
-
-            // Create the logical volume for the support
-            auto support_material_iter = materials_.find(layer.getMaterial());
-            if(support_material_iter == materials_.end()) {
-                throw ModuleError("Cannot construct a support layer of material '" + layer.getMaterial() + "'");
-            }
-            auto support_log =
-                make_shared_no_delete<G4LogicalVolume>(support_solid.get(),
-                                                       support_material_iter->second,
-                                                       "support_" + name + "_log_" + std::to_string(support_idx));
-            supports_log->push_back(support_log);
-
-            // Place the support
-            auto support_pos = toG4Vector(layer.getCenter() - model->getGeometricalCenter());
-            LOG(DEBUG) << "  - Support\t\t:\t" << Units::display(support_pos, {"mm", "um"});
-            auto support_phys =
-                make_shared_no_delete<G4PVPlacement>(nullptr,
-                                                     support_pos,
-                                                     support_log.get(),
-                                                     "support_" + name + "_phys_" + std::to_string(support_idx),
-                                                     wrapper_log.get(),
-                                                     false,
-                                                     0,
-                                                     true);
-            supports_phys->push_back(support_phys);
-
-            ++support_idx;
-        }
-        detector->setExternalObject("supports_log", supports_log);
-        detector->setExternalObject("supports_phys", supports_phys);
-
-        // Build the bump bonds only for hybrid pixel detectors
-        auto hybrid_model = std::dynamic_pointer_cast<HybridPixelDetectorModel>(model);
-        if(hybrid_model != nullptr) {
-            /* BUMPS
-             * the bump bonds connect the sensor to the readout chip
-             */
-
-            // Get parameters from model
-            auto bump_height = hybrid_model->getBumpHeight();
-            auto bump_sphere_radius = hybrid_model->getBumpSphereRadius();
-            auto bump_cylinder_radius = hybrid_model->getBumpCylinderRadius();
-
-            // Create the volume containing the bumps
-            auto bump_box = std::make_shared<G4Box>("bump_box_" + name,
-                                                    hybrid_model->getSensorSize().x() / 2.0,
-                                                    hybrid_model->getSensorSize().y() / 2.0,
-                                                    bump_height / 2.);
-            solids_.push_back(bump_box);
-
-            // Create the logical wrapper volume
-            auto bumps_wrapper_log =
-                make_shared_no_delete<G4LogicalVolume>(bump_box.get(), world_material_, "bumps_wrapper_" + name + "_log");
-            detector->setExternalObject("bumps_wrapper_log", bumps_wrapper_log);
-
-            // Place the general bumps volume
-            G4ThreeVector bumps_pos = toG4Vector(hybrid_model->getBumpsCenter() - hybrid_model->getGeometricalCenter());
-            LOG(DEBUG) << "  - Bumps\t\t:\t" << Units::display(bumps_pos, {"mm", "um"});
-            auto bumps_wrapper_phys = make_shared_no_delete<G4PVPlacement>(nullptr,
-                                                                           bumps_pos,
-                                                                           bumps_wrapper_log.get(),
-                                                                           "bumps_wrapper_" + name + "_phys",
-                                                                           wrapper_log.get(),
-                                                                           false,
-                                                                           0,
-                                                                           true);
-            detector->setExternalObject("bumps_wrapper_phys", bumps_wrapper_phys);
-
-            // Create the individual bump solid
-            auto bump_sphere = std::make_shared<G4Sphere>(
-                "bumps_" + name + "_sphere", 0, bump_sphere_radius, 0, 360 * CLHEP::deg, 0, 360 * CLHEP::deg);
-            solids_.push_back(bump_sphere);
-            auto bump_tube = std::make_shared<G4Tubs>(
-                "bumps_" + name + "_tube", 0., bump_cylinder_radius, bump_height / 2., 0., 360 * CLHEP::deg);
-            solids_.push_back(bump_tube);
-            auto bump = std::make_shared<G4UnionSolid>("bumps_" + name, bump_sphere.get(), bump_tube.get());
-            solids_.push_back(bump);
-
-            // Create the logical volume for the individual bumps
-            auto bumps_cell_log =
-                make_shared_no_delete<G4LogicalVolume>(bump.get(), materials_["solder"], "bumps_" + name + "_log");
-            detector->setExternalObject("bumps_cell_log", bumps_cell_log);
-
-            // Place the bump bonds grid
-            auto xpixels = static_cast<int>(hybrid_model->getNPixels().x());
-            auto ypixels = static_cast<int>(hybrid_model->getNPixels().y());
-            std::shared_ptr<G4VPVParameterisation> bumps_param = std::make_shared<Parameterization2DG4>(
-                xpixels,
-                hybrid_model->getPixelSize().x(),
-                hybrid_model->getPixelSize().y(),
-                -(xpixels * hybrid_model->getPixelSize().x()) / 2.0 +
-                    (hybrid_model->getBumpsCenter().x() - hybrid_model->getCenter().x()),
-                -(ypixels * hybrid_model->getPixelSize().y()) / 2.0 +
-                    (hybrid_model->getBumpsCenter().y() - hybrid_model->getCenter().y()),
-                0);
-            detector->setExternalObject("bumps_param", bumps_param);
-
-            std::shared_ptr<G4PVParameterised> bumps_param_phys =
-                make_shared_no_delete<ParameterisedG4>("bumps_" + name + "_phys",
-                                                       bumps_cell_log.get(),
-                                                       bumps_wrapper_log.get(),
-                                                       kUndefined,
-                                                       xpixels * ypixels,
-                                                       bumps_param.get(),
-                                                       false);
-            detector->setExternalObject("bumps_param_phys", bumps_param_phys);
-        }
-
-        // ALERT: NO COVER LAYER YET
-
-        LOG(TRACE) << " Constructed detector " << detector->getName() << " successfully";
-    }
-}
-
-=======
->>>>>>> 7575b6fb
 void GeometryConstructionG4::check_overlaps() {
     G4PhysicalVolumeStore* phys_volume_store = G4PhysicalVolumeStore::GetInstance();
     LOG(TRACE) << "Checking overlaps";
