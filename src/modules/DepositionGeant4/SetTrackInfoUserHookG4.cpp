--- conflicted
+++ resolved
@@ -16,30 +16,6 @@
 
 void SetTrackInfoUserHookG4::PreUserTrackingAction(const G4Track* aTrack) {
     auto theTrack = const_cast<G4Track*>(aTrack); // NOLINT
-<<<<<<< HEAD
-    auto particle = aTrack->GetDefinition();
-    auto particle_lifetime = particle->GetPDGLifeTime();
-
-    /**
-     * Unstable particles which are not the primary particle and have a lifetime longer than the lifetime_cut
-     * should be killed to stop the decay chain
-     * Note: Stable particles have a lifetime of either -1 or 0. Geant4 has exited states which also have a lifetime of 0.
-     *       The ">" sign was chosen to prevent stable particles or instantly decaying exited states
-     *       from being killed if the decay_cutoff_time would be set to 0.
-     */
-    if(particle_lifetime > module_->decay_cutoff_time_ && aTrack->GetTrackID() > 1) {
-
-        // Only give the warning once to prevent too many errors given per event
-        LOG_ONCE(WARNING)
-            << "The track of " << particle->GetParticleName() << ", with a lifetime of "
-            << Units::display(particle_lifetime, {"us", "ns"})
-            << "ns, will not be propagated for this simulation because its lifetime is too long!" << std::endl
-            << "If you do want to propagate this particle, set the decay_cutoff_time to a value larger than its lifetime.";
-        theTrack->SetTrackStatus(fStopAndKill);
-    }
-
-=======
->>>>>>> 60cc41a3
     if(aTrack->GetUserInformation() == nullptr) {
         auto trackInfo = module_->track_info_manager_->makeTrackInfo(aTrack);
         // Release ownership of the TrackInfoG4 instance
