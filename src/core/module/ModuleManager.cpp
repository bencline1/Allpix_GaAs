/**
 * @file
 * @brief Implementation of module manager
 *
 * @copyright Copyright (c) 2017-2020 CERN and the Allpix Squared authors.
 * This software is distributed under the terms of the MIT License, copied verbatim in the file "LICENSE.md".
 * In applying this license, CERN does not waive the privileges and immunities granted to it by virtue of its status as an
 * Intergovernmental Organization or submit itself to any jurisdiction.
 */

#include "ModuleManager.hpp"
#include "Event.hpp"

#include <dlfcn.h>
#include <unistd.h>

#include <algorithm>
#include <chrono>
#include <cstring>
#include <fstream>
#include <limits>
#include <random>
#include <set>
#include <stdexcept>
#include <string>

#include <TROOT.h>
#include <TSystem.h>

#include "core/config/ConfigManager.hpp"
#include "core/config/Configuration.hpp"
#include "core/config/exceptions.h"
#include "core/geometry/GeometryManager.hpp"
#include "core/messenger/Messenger.hpp"
#include "core/utils/file.h"
#include "core/utils/log.h"

// Common prefix for all modules
// TODO [doc] Should be provided by the build system
#define ALLPIX_MODULE_PREFIX "libAllpixModule"

// These should point to the function defined in dynamic_module_impl.cpp
#define ALLPIX_GENERATOR_FUNCTION "allpix_module_generator"
#define ALLPIX_UNIQUE_FUNCTION "allpix_module_is_unique"

using namespace allpix;

ModuleManager::ModuleManager() : terminate_(false) {}

/**
 * Loads the modules specified in the configuration file. Each module is contained within its own library which is loaded
 * automatically. After that the required modules are created from the configuration.
 */
void ModuleManager::load(Messenger* messenger, ConfigManager* conf_manager, GeometryManager* geo_manager) {
    // Store config manager and get configurations
    conf_manager_ = conf_manager;
    auto& configs = conf_manager_->getModuleConfigurations();
    Configuration& global_config = conf_manager_->getGlobalConfiguration();

    // Set alias for backward compatibility with the previous keyword for multithreading
    global_config.setAlias("multithreading", "experimental_multithreading");
    global_config.setDefault("multithreading", false);
    multithreading_flag_ = global_config.get<bool>("multithreading");

    // Store the messenger
    messenger_ = messenger;

    // (Re)create the main ROOT file
    auto path = std::string(gSystem->pwd()) + "/" + global_config.get<std::string>("root_file", "modules");
    path = allpix::add_file_extension(path, "root");

    if(allpix::path_is_file(path)) {
        if(global_config.get<bool>("deny_overwrite", false)) {
            throw RuntimeError("Overwriting of existing main ROOT file " + path + " denied");
        }
        LOG(WARNING) << "Main ROOT file " << path << " exists and will be overwritten.";
        allpix::remove_file(path);
    }
    modules_file_ = std::make_unique<TFile>(path.c_str(), "RECREATE");
    if(modules_file_->IsZombie()) {
        throw RuntimeError("Cannot create main ROOT file " + path);
    }
    modules_file_->cd();

    // Loop through all non-global configurations
    for(auto& config : configs) {
        // Load library for each module. Libraries are named (by convention + CMAKE) libAllpixModule Name.suffix
        std::string lib_name = std::string(ALLPIX_MODULE_PREFIX).append(config.getName()).append(SHARED_LIBRARY_SUFFIX);
        LOG_PROGRESS(STATUS, "LOAD_LOOP") << "Loading module " << config.getName();

        void* lib = nullptr;
        bool load_error = false;
        dlerror();
        if(loaded_libraries_.count(lib_name) == 0) {
            // If library is not loaded then try to load it first from the config directories
            if(global_config.has("library_directories")) {
                std::vector<std::string> lib_paths = global_config.getPathArray("library_directories", true);
                for(auto& lib_path : lib_paths) {
                    std::string full_lib_path = lib_path;
                    full_lib_path += "/";
                    full_lib_path += lib_name;

                    // Check if the absolute file exists and try to load if it exists
                    std::ifstream check_file(full_lib_path);
                    if(check_file.good()) {
                        lib = dlopen(full_lib_path.c_str(), RTLD_NOW);
                        if(lib != nullptr) {
                            LOG(DEBUG) << "Found library in configuration specified directory at " << full_lib_path;
                        } else {
                            load_error = true;
                        }
                        break;
                    }
                }
            }

            // Otherwise try to load from the standard paths if not found already
            if(!load_error && lib == nullptr) {
                lib = dlopen(lib_name.c_str(), RTLD_NOW);

                if(lib != nullptr) {
                    Dl_info dl_info;
                    dl_info.dli_fname = "";

                    // workaround to get the location of the library
                    int ret = dladdr(dlsym(lib, ALLPIX_UNIQUE_FUNCTION), &dl_info);
                    if(ret != 0) {
                        LOG(DEBUG) << "Found library during global search in runtime paths at " << dl_info.dli_fname;
                    } else {
                        LOG(WARNING)
                            << "Found library during global search but could not deduce location, likely broken library";
                    }
                } else {
                    load_error = true;
                }
            }
        } else {
            // Otherwise just fetch it from the cache
            lib = loaded_libraries_[lib_name];
        }

        // If library did not load then throw exception
        if(load_error) {
            const char* lib_error = dlerror();

            // Find the name of the loaded library if it exists
            std::string lib_error_str = lib_error;
            size_t end_pos = lib_error_str.find(':');
            std::string problem_lib;
            if(end_pos != std::string::npos) {
                problem_lib = lib_error_str.substr(0, end_pos);
            }

            // FIXME is checking the error in this way portable?
            if(lib_error != nullptr && std::strstr(lib_error, "cannot allocate memory in static TLS block") != nullptr) {
                LOG(ERROR) << "Library could not be loaded: not enough thread local storage available" << std::endl
                           << "Try one of below workarounds:" << std::endl
                           << "- Rerun library with the environmental variable LD_PRELOAD='" << problem_lib << "'"
                           << std::endl
                           << "- Recompile the library " << problem_lib << " with tls-model=global-dynamic";
            } else if(lib_error != nullptr && std::strstr(lib_error, "cannot open shared object file") != nullptr &&
                      problem_lib.find(ALLPIX_MODULE_PREFIX) == std::string::npos) {
                LOG(ERROR) << "Library could not be loaded: one of its dependencies is missing" << std::endl
                           << "The name of the missing library is " << problem_lib << std::endl
                           << "Please make sure the library is properly initialized and try again";
            } else {
                LOG(ERROR) << "Library could not be loaded: it is not available" << std::endl
                           << " - Did you enable the library during building? " << std::endl
                           << " - Did you spell the library name correctly (case-sensitive)? ";
                if(lib_error != nullptr) {
                    LOG(DEBUG) << "Detailed error: " << lib_error;
                }
            }

            throw allpix::DynamicLibraryError(config.getName());
        }
        // Remember that this library was loaded
        loaded_libraries_[lib_name] = lib;

        // Check if this module is produced once, or once per detector
        bool unique = true;
        void* uniqueFunction = dlsym(loaded_libraries_[lib_name], ALLPIX_UNIQUE_FUNCTION);

        // If the unique function was not found, throw an error
        if(uniqueFunction == nullptr) {
            LOG(ERROR) << "Module library is invalid or outdated: required interface function not found!";
            throw allpix::DynamicLibraryError(config.getName());
        } else {
            unique = reinterpret_cast<bool (*)()>(uniqueFunction)(); // NOLINT
        }

        // Add the global internal parameters to the configuration
        std::string global_dir = gSystem->pwd();
        config.set<std::string>("_global_dir", global_dir);

        // Set default input and output name
        config.setDefault<std::string>("input", "");
        config.setDefault<std::string>("output", "");

        // Create the modules from the library depending on the module type
        std::vector<std::pair<ModuleIdentifier, Module*>> mod_list;
        if(unique) {
            mod_list.emplace_back(create_unique_modules(loaded_libraries_[lib_name], config, messenger, geo_manager));
        } else {
            mod_list = create_detector_modules(loaded_libraries_[lib_name], config, messenger, geo_manager);
        }

        // Loop through all created instantiations
        for(auto& id_mod : mod_list) {
            // FIXME: This convert the module to an unique pointer. Check that this always works and we can do this earlier
            std::unique_ptr<Module> mod(id_mod.second);
            ModuleIdentifier identifier = id_mod.first;

            // Check if the unique instantiation already exists
            auto iter = id_to_module_.find(identifier);
            if(iter != id_to_module_.end()) {
                // Unique name exists, check if its needs to be replaced
                if(identifier.getPriority() < iter->first.getPriority()) {
                    // Priority of new instance is higher, replace the instance
                    LOG(TRACE) << "Replacing model instance " << iter->first.getUniqueName()
                               << " with instance with higher priority.";

                    module_execution_time_.erase(iter->second->get());
                    iter->second = modules_.erase(iter->second);
                    iter = id_to_module_.erase(iter);
                } else {
                    // Priority is equal, raise an error
                    if(identifier.getPriority() == iter->first.getPriority()) {
                        throw AmbiguousInstantiationError(config.getName());
                    }
                    // Priority is lower, do not add this module to the run list
                    continue;
                }
            }

            // Save the identifier in the module
            mod->set_identifier(identifier);

            // Check if module can't run in parallel
            can_parallelize_ = mod->canParallelize() && can_parallelize_;

            // Add the new module to the run list
            modules_.emplace_back(std::move(mod));
            id_to_module_[identifier] = --modules_.end();
        }
    }

    // Force MT off for all modules in case MT was not requested or some modules didn't enable parallelization
    if(!(multithreading_flag_ && can_parallelize_)) {
        for(auto& module : modules_) {
            module->set_parallelize(false);
        }
    }
    LOG_PROGRESS(STATUS, "LOAD_LOOP") << "Loaded " << configs.size() << " modules";
}

/**
 * For unique modules a single instance is created per section
 */
std::pair<ModuleIdentifier, Module*> ModuleManager::create_unique_modules(void* library,
                                                                          Configuration& config,
                                                                          Messenger* messenger,
                                                                          GeometryManager* geo_manager) {
    // Make the vector to return
    std::string module_name = config.getName();

    // Return error if user tried to specialize the unique module:
    if(config.has("name")) {
        throw InvalidValueError(config, "name", "unique modules cannot be specialized using the \"name\" keyword.");
    }
    if(config.has("type")) {
        throw InvalidValueError(config, "type", "unique modules cannot be specialized using the \"type\" keyword.");
    }

    // Create the identifier
    std::string identifier_str;
    if(!config.get<std::string>("input").empty()) {
        identifier_str += config.get<std::string>("input");
    }
    if(!config.get<std::string>("output").empty()) {
        if(!identifier_str.empty()) {
            identifier_str += "_";
        }
        identifier_str += config.get<std::string>("output");
    }
    ModuleIdentifier identifier(module_name, identifier_str, 0);

    // Get the generator function for this module
    void* generator = dlsym(library, ALLPIX_GENERATOR_FUNCTION);
    // If the generator function was not found, throw an error
    if(generator == nullptr) {
        LOG(ERROR) << "Module library is invalid or outdated: required interface function not found!";
        throw allpix::DynamicLibraryError(module_name);
    }

    // Create and add module instance config
    Configuration& instance_config = conf_manager_->addInstanceConfiguration(identifier, config);

    // Specialize instance configuration
    std::string output_dir;
    output_dir = instance_config.get<std::string>("_global_dir");
    output_dir += "/";
    std::string path_mod_name = identifier.getUniqueName();
    std::replace(path_mod_name.begin(), path_mod_name.end(), ':', '_');
    output_dir += path_mod_name;

    // Convert to correct generator function
    auto module_generator = reinterpret_cast<Module* (*)(Configuration&, Messenger*, GeometryManager*)>(generator); // NOLINT

    LOG(DEBUG) << "Creating unique instantiation " << identifier.getUniqueName();

    // Get current time
    auto start = std::chrono::steady_clock::now();
    // Set the log section header
    std::string old_section_name = Log::getSection();
    std::string section_name = "C:";
    section_name += identifier.getUniqueName();
    Log::setSection(section_name);
    // Set module specific log settings
    auto old_settings = set_module_before(identifier.getUniqueName(), instance_config);
    // Build module
    Module* module = module_generator(instance_config, messenger, geo_manager);
    // Reset log
    Log::setSection(old_section_name);
    set_module_after(old_settings);
    // Update execution time
    auto end = std::chrono::steady_clock::now();
    module_execution_time_[module] += static_cast<std::chrono::duration<long double>>(end - start).count();

    // Set the module directory afterwards to catch invalid access in constructor
    module->get_configuration().set<std::string>("_output_dir", output_dir);

    // Store the module and return it to the Module Manager
    return std::make_pair(identifier, module);
}

/**
 * @throws InvalidModuleStateException If the module fails to forward the detector to the base class
 *
 * For detector modules multiple instantiations may be created per section. An instantiation is created for every detector if
 * no selection parameters are provided. Otherwise instantiations are created for every linked detector name and type.
 */
std::vector<std::pair<ModuleIdentifier, Module*>> ModuleManager::create_detector_modules(void* library,
                                                                                         Configuration& config,
                                                                                         Messenger* messenger,
                                                                                         GeometryManager* geo_manager) {
    std::string module_name = config.getName();
    LOG(DEBUG) << "Creating instantions for detector module " << module_name;

    // Create the basic identifier
    std::string identifier;
    if(!config.get<std::string>("input").empty()) {
        identifier += "_";
        identifier += config.get<std::string>("input");
    }
    if(!config.get<std::string>("output").empty()) {
        identifier += "_";
        identifier += config.get<std::string>("output");
    }

    // Open the library and get the module generator function
    void* generator = dlsym(library, ALLPIX_GENERATOR_FUNCTION);
    // If the generator function was not found, throw an error
    if(generator == nullptr) {
        LOG(ERROR) << "Module library is invalid or outdated: required interface function not found!";
        throw allpix::DynamicLibraryError(module_name);
    }
    // Convert to correct generator function
    auto module_generator =
        reinterpret_cast<Module* (*)(Configuration&, Messenger*, std::shared_ptr<Detector>)>(generator); // NOLINT

    // Handle empty type and name arrays:
    bool instances_created = false;
    std::vector<std::pair<std::shared_ptr<Detector>, ModuleIdentifier>> instantiations;

    // Create all names first with highest priority
    std::set<std::string> module_names;
    if(config.has("name")) {
        std::vector<std::string> names = config.getArray<std::string>("name");
        for(auto& name : names) {
            auto det = geo_manager->getDetector(name);
            instantiations.emplace_back(det, ModuleIdentifier(module_name, det->getName() + identifier, 0));

            // Save the name (to not instantiate it again later)
            module_names.insert(name);
        }
        instances_created = !names.empty();
    }

    // Then create all types that are not yet name instantiated
    if(config.has("type")) {
        std::vector<std::string> types = config.getArray<std::string>("type");
        for(auto& type : types) {
            auto detectors = geo_manager->getDetectorsByType(type);

            for(auto& det : detectors) {
                // Skip all that were already added by name
                if(module_names.find(det->getName()) != module_names.end()) {
                    continue;
                }

                instantiations.emplace_back(det, ModuleIdentifier(module_name, det->getName() + identifier, 1));
            }
        }
        instances_created = !types.empty();
    }

    // Create for all detectors if no name / type provided
    if(!instances_created) {
        auto detectors = geo_manager->getDetectors();

        for(auto& det : detectors) {
            instantiations.emplace_back(det, ModuleIdentifier(module_name, det->getName() + identifier, 2));
        }
    }

    // Construct instantiations from the list of requests
    std::vector<std::pair<ModuleIdentifier, Module*>> module_list;
    for(auto& instance : instantiations) {
        LOG(DEBUG) << "Creating detector instantiation " << instance.second.getUniqueName();
        // Get current time
        auto start = std::chrono::steady_clock::now();

        // Create and add module instance config
        Configuration& instance_config = conf_manager_->addInstanceConfiguration(instance.second, config);

        // Add internal module config
        std::string output_dir;
        output_dir = instance_config.get<std::string>("_global_dir");
        output_dir += "/";
        std::string path_mod_name = instance.second.getUniqueName();
        std::replace(path_mod_name.begin(), path_mod_name.end(), ':', '/');
        output_dir += path_mod_name;

        // Set the log section header
        std::string old_section_name = Log::getSection();
        std::string section_name = "C:";
        section_name += instance.second.getUniqueName();
        Log::setSection(section_name);
        // Set module specific log settings
        auto old_settings = set_module_before(instance.second.getUniqueName(), instance_config);
        // Build module
        Module* module = module_generator(instance_config, messenger, instance.first);
        // Reset logging
        Log::setSection(old_section_name);
        set_module_after(old_settings);
        // Update execution time
        auto end = std::chrono::steady_clock::now();
        module_execution_time_[module] += static_cast<std::chrono::duration<long double>>(end - start).count();

        // Set the module directory afterwards to catch invalid access in constructor
        module->get_configuration().set<std::string>("_output_dir", output_dir);

        // Check if the module called the correct base class constructor
        if(module->getDetector().get() != instance.first.get()) {
            throw InvalidModuleStateException(
                "Module " + module_name +
                " does not call the correct base Module constructor: the provided detector should be forwarded");
        }

        // Store the module
        module_list.emplace_back(instance.second, module);
    }

    return module_list;
}

// Helper functions to set the module specific log settings if necessary
std::tuple<LogLevel, LogFormat> ModuleManager::set_module_before(const std::string&, const Configuration& config) {
    // Set new log level if necessary
    LogLevel prev_level = Log::getReportingLevel();
    if(config.has("log_level")) {
        auto log_level_string = config.get<std::string>("log_level");
        std::transform(log_level_string.begin(), log_level_string.end(), log_level_string.begin(), ::toupper);
        try {
            LogLevel log_level = Log::getLevelFromString(log_level_string);
            if(log_level != prev_level) {
                LOG(TRACE) << "Local log level is set to " << log_level_string;
                Log::setReportingLevel(log_level);
            }
        } catch(std::invalid_argument& e) {
            throw InvalidValueError(config, "log_level", e.what());
        }
    }

    // Set new log format if necessary
    LogFormat prev_format = Log::getFormat();
    if(config.has("log_format")) {
        auto log_format_string = config.get<std::string>("log_format");
        std::transform(log_format_string.begin(), log_format_string.end(), log_format_string.begin(), ::toupper);
        try {
            LogFormat log_format = Log::getFormatFromString(log_format_string);
            if(log_format != prev_format) {
                LOG(TRACE) << "Local log format is set to " << log_format_string;
                Log::setFormat(log_format);
            }
        } catch(std::invalid_argument& e) {
            throw InvalidValueError(config, "log_format", e.what());
        }
    }

    return std::make_tuple(prev_level, prev_format);
}
void ModuleManager::set_module_after(std::tuple<LogLevel, LogFormat> prev) {
    // Reset the previous log level
    LogLevel cur_level = Log::getReportingLevel();
    LogLevel old_level = std::get<0>(prev);
    if(cur_level != old_level) {
        Log::setReportingLevel(old_level);
        LOG(TRACE) << "Reset log level to global level of " << Log::getStringFromLevel(old_level);
    }

    // Reset the previous log format
    LogFormat cur_format = Log::getFormat();
    LogFormat old_format = std::get<1>(prev);
    if(cur_format != old_format) {
        Log::setFormat(old_format);
        LOG(TRACE) << "Reset log format to global level of " << Log::getStringFromFormat(old_format);
    }
}

/**
 * Sets the section header and logging settings before executing the  \ref Module::init() function.
 *  \ref Module::reset_delegates() "Resets" the delegates and the logging after initialization.
 */
void ModuleManager::init(RandomNumberGenerator& seeder) {
    auto start_time = std::chrono::steady_clock::now();
    LOG_PROGRESS(STATUS, "INIT_LOOP") << "Initializing " << modules_.size() << " module instantiations";
    for(auto& module : modules_) {
        LOG_PROGRESS(TRACE, "INIT_LOOP") << "Initializing " << module->get_identifier().getUniqueName();

        // Pass the config manager to this instance
        module->set_config_manager(conf_manager_);

        // Create main ROOT directory for this module class if it does not exists yet
        LOG(TRACE) << "Creating and accessing ROOT directory";
        std::string module_name = module->get_configuration().getName();
        auto* directory = modules_file_->GetDirectory(module_name.c_str());
        if(directory == nullptr) {
            directory = modules_file_->mkdir(module_name.c_str());
            if(directory == nullptr) {
                throw RuntimeError("Cannot create or access overall ROOT directory for module " + module_name);
            }
        }
        directory->cd();

        // Create local directory for this instance
        TDirectory* local_directory = nullptr;
        if(module->get_identifier().getIdentifier().empty()) {
            local_directory = directory;
        } else {
            local_directory = directory->mkdir(module->get_identifier().getIdentifier().c_str());
            if(local_directory == nullptr) {
                throw RuntimeError("Cannot create or access local ROOT directory for module " + module->getUniqueName());
            }
        }

        // Change to the directory and save it in the module
        local_directory->cd();
        module->set_ROOT_directory(local_directory);

        // Set the RNG to be used by the module initialization
        module->set_random_generator(&seeder);

        // Get current time
        auto start = std::chrono::steady_clock::now();
        // Set init module section header
        std::string old_section_name = Log::getSection();
        std::string section_name = "I:";
        section_name += module->get_identifier().getUniqueName();
        Log::setSection(section_name);
        // Set module specific settings
        auto old_settings = set_module_before(module->get_identifier().getUniqueName(), module->get_configuration());
        // Change to our ROOT directory
        module->getROOTDirectory()->cd();
        // Init module
        module->init();
        // Reset logging
        Log::setSection(old_section_name);
        set_module_after(old_settings);
        // Update execution time
        auto end = std::chrono::steady_clock::now();
        module_execution_time_[module.get()] += static_cast<std::chrono::duration<long double>>(end - start).count();

        // Reset the random number generator for this module
        module->set_random_generator(nullptr);
    }
    LOG_PROGRESS(STATUS, "INIT_LOOP") << "Initialized " << modules_.size() << " module instantiations";
    auto end_time = std::chrono::steady_clock::now();
    total_time_ += static_cast<std::chrono::duration<long double>>(end_time - start_time).count();
}

/**
 * Initializes the thread pool and executes each event in parallel.
 */
void ModuleManager::run(RandomNumberGenerator& seeder) {
    using namespace std::chrono_literals;

    Configuration& global_config = conf_manager_->getGlobalConfiguration();

<<<<<<< HEAD
    global_config.setDefault("progress_bar", true);
    bool progress_bar = global_config.get<bool>("progress_bar");

    global_config.setDefault("experimental_multithreading", false);
    unsigned int threads_num;
=======
    // Default to no additional thread without multithreading
    size_t threads_num = 0;
>>>>>>> 66534938

    // See if we can run in parallel with how many workers
    if(multithreading_flag_ && can_parallelize_) {
        // Try to fetch a suitable number of workers if multithreading is enabled
        auto available_hardware_concurrency = std::thread::hardware_concurrency();
        if(available_hardware_concurrency > 0u) {
            // Try to be graceful and leave one core out if the number of workers was not specified
            available_hardware_concurrency -= 1u;
        }
        threads_num = global_config.get<unsigned int>("workers", std::max(available_hardware_concurrency, 1u));
        if(threads_num == 0) {
            throw InvalidValueError(global_config, "workers", "number of workers should be strictly more than zero");
        }
        LOG(STATUS) << "Multithreading enabled, processing events in parallel on " << threads_num << " worker threads";

        if(threads_num > std::thread::hardware_concurrency()) {
            LOG(WARNING) << "Using more workers (" << threads_num << ") than supported concurrent threads on this system ("
                         << std::thread::hardware_concurrency() << ") may impact simulation performance";
        }

        // Adjust the modules buffer size according to the number of threads used
        BufferedModule::set_max_buffer_size(128 * threads_num);
    } else {
        // Issue a warning in case MT was requested but we can't actually run in MT
        if(multithreading_flag_ && !can_parallelize_) {
            global_config.set<bool>("multithreading", false);
            LOG(WARNING) << "Multithreading disabled since the current module configuration doesn't support it";
        }
    }
    global_config.set<size_t>("workers", threads_num);

    // Creates the thread pool
    LOG(TRACE) << "Initializing thread pool with " << threads_num << " thread";
    auto initialize_function =
        [log_level = Log::getReportingLevel(), log_format = Log::getFormat(), modules_list = modules_]() {
            // Initialize the threads to the same log level and format as the master setting
            Log::setReportingLevel(log_level);
            Log::setFormat(log_format);

            // Call per-thread initialization of each module
            for(const auto& module : modules_list) {
                // Set run module section header
                std::string old_section_name = Log::getSection();
                std::string section_name = "T:";
                section_name += module->get_identifier().getUniqueName();
                Log::setSection(section_name);

                // Set module specific settings
                auto old_settings =
                    ModuleManager::set_module_before(module->get_identifier().getUniqueName(), module->get_configuration());

                LOG(TRACE) << "Initializing thread " << std::this_thread::get_id();
                module->initializeThread();

                // Reset logging
                Log::setSection(old_section_name);
                ModuleManager::set_module_after(old_settings);
            }
        };

    // Finalize modules for each thread
    auto finalize_function = [modules_list = modules_]() {
        for(const auto& module : modules_list) {
            // Set run module section header
            std::string old_section_name = Log::getSection();
            std::string section_name = "T:";
            section_name += module->get_identifier().getUniqueName();
            Log::setSection(section_name);

            // Set module specific settings
            auto old_settings =
                ModuleManager::set_module_before(module->get_identifier().getUniqueName(), module->get_configuration());

            LOG(TRACE) << "Finalizing thread " << std::this_thread::get_id();
            module->finalizeThread();

            // Reset logging
            Log::setSection(old_section_name);
            ModuleManager::set_module_after(old_settings);
        }
    };

    // Push 128 events for each worker to maintain enough work
    auto max_queue_size = threads_num * 128;
    std::unique_ptr<ThreadPool> thread_pool =
        std::make_unique<ThreadPool>(threads_num, max_queue_size, initialize_function, finalize_function);

    // Record the run stage total time
    auto start_time = std::chrono::steady_clock::now();

    // Push all events to the thread pool
    std::atomic<uint64_t> finished_events{0};
    global_config.setDefault<uint64_t>("number_of_events", 1u);
    auto number_of_events = global_config.get<uint64_t>("number_of_events");
    for(uint64_t i = 1; i <= number_of_events; i++) {
        // Check if run was aborted and stop pushing extra events to the threadpool
        if(terminate_) {
            LOG(INFO) << "Interrupting event loop after " << i << " events because of request to terminate";
            thread_pool->destroy();
            global_config.set<uint64_t>("number_of_events", finished_events);
            break;
        }

<<<<<<< HEAD
        // Get object count for linking objects in current event
        auto save_id = TProcessID::GetObjectCount();
=======
        // Get a new seed for the new event
        uint64_t seed = seeder();

        auto event_function = [this, number_of_events, event_num = i, event_seed = seed, &finished_events]() mutable {
            // The RNG to be used by all events running on this thread
            static thread_local RandomNumberGenerator random_engine;
>>>>>>> 66534938

            // Create the event data
            std::shared_ptr<Event> event = std::make_shared<Event>(*this->messenger_, event_num, event_seed);
            event->set_and_seed_random_engine(&random_engine);

            for(auto& module : modules_) {
                LOG_PROGRESS(TRACE, "EVENT_LOOP")
                    << "Running event " << event->number << " [" << module->get_identifier().getUniqueName() << "]";

                // Check if the module is satisfied to run
                if(!module->check_delegates(this->messenger_, event.get())) {
                    LOG(TRACE) << "Not all required messages are received for " << module->get_identifier().getUniqueName()
                               << ", skipping module!";
                    module->skip_event(event->number);
                    continue;
                }

                // Get current time
                auto start = std::chrono::steady_clock::now();

                // Set run module section header
                std::string old_section_name = Log::getSection();
                uint64_t old_event_num = Log::getEventNum();
                std::string section_name = "R:";
                section_name += module->get_identifier().getUniqueName();
                Log::setSection(section_name);
                Log::setEventNum(event->number);

                // Set module specific settings
                auto old_settings =
                    ModuleManager::set_module_before(module->get_identifier().getUniqueName(), module->get_configuration());

                // Run module
                try {
                    if(module->is_buffered()) {
                        auto* buffered_module = static_cast<BufferedModule*>(module.get());
                        buffered_module->run_in_order(event);
                    } else {
                        module->run(event.get());
                    }
                } catch(const EndOfRunException& e) {
                    // Terminate if the module threw the EndOfRun request exception:
                    LOG(WARNING) << "Request to terminate:" << std::endl << e.what();
                    this->terminate_ = true;
                }

                // Reset logging
                Log::setSection(old_section_name);
                Log::setEventNum(old_event_num);
                ModuleManager::set_module_after(old_settings);

                // Update execution time
                auto end = std::chrono::steady_clock::now();
                std::lock_guard<std::mutex> stat_lock{event->stats_mutex_};
                this->module_execution_time_[module.get()] +=
                    static_cast<std::chrono::duration<long double>>(end - start).count();
            }

<<<<<<< HEAD
        if(progress_bar) {
            LOG_PROGRESS_BAR(STATUS, "EVENT_LOOP", i + 1, number_of_events);
        } else {
            LOG_PROGRESS(STATUS, "EVENT_LOOP") << "Running event " << (i + 1) << " of " << number_of_events;
        }

        // Finish executing the last remaining tasks
        thread_pool->execute_all();
=======
            finished_events++;
            LOG_PROGRESS(STATUS, "EVENT_LOOP") << "Finished " << finished_events << " of " << number_of_events << " events";
        };
        thread_pool->submit(event_function);
        thread_pool->checkException();
    }

    LOG(TRACE) << "All events have been initialized. Waiting for thread pool to finish...";
>>>>>>> 66534938

    // Wait for workers to finish
    thread_pool->wait();

    // Check exception for last events
    thread_pool->checkException();

    LOG_PROGRESS(STATUS, "EVENT_LOOP") << "Finished run of " << finished_events << " events";
    auto end_time = std::chrono::steady_clock::now();
    total_time_ += static_cast<std::chrono::duration<long double>>(end_time - start_time).count();

    LOG(TRACE) << "Destroying thread pool";
}

static std::string seconds_to_time(long double seconds) {
    auto duration = std::chrono::duration<long long>(static_cast<long long>(std::round(seconds)));

    std::string time_str;
    auto hours = std::chrono::duration_cast<std::chrono::hours>(duration);
    duration -= hours;
    if(hours.count() > 0) {
        time_str += std::to_string(hours.count());
        time_str += " hours ";
    }
    auto minutes = std::chrono::duration_cast<std::chrono::minutes>(duration);
    duration -= minutes;
    if(minutes.count() > 0) {
        time_str += std::to_string(minutes.count());
        time_str += " minutes ";
    }
    time_str += std::to_string(duration.count());
    time_str += " seconds";

    return time_str;
}

/**
 * Sets the section header and logging settings before executing the  \ref Module::finalize() function. Reset the logging
 * after finalization. No method will be called after finalizing the module (except the destructor).
 */
void ModuleManager::finalize() {
    auto start_time = std::chrono::steady_clock::now();
    LOG_PROGRESS(TRACE, "FINALIZE_LOOP") << "Finalizing module instantiations";
    for(auto& module : modules_) {
        LOG_PROGRESS(TRACE, "FINALIZE_LOOP") << "Finalizing " << module->get_identifier().getUniqueName();

        // Get current time
        auto start = std::chrono::steady_clock::now();
        // Set finalize module section header
        std::string old_section_name = Log::getSection();
        std::string section_name = "F:";
        section_name += module->get_identifier().getUniqueName();
        Log::setSection(section_name);
        // Set module specific settings
        auto old_settings = set_module_before(module->get_identifier().getUniqueName(), module->get_configuration());
        // Change to our ROOT directory
        module->getROOTDirectory()->cd();
        // Finalize module
        if(module->is_buffered()) {
            auto* buffered_module = static_cast<BufferedModule*>(module.get());
            buffered_module->finalize_buffer();
        } else {
            module->finalize();
        }
        // Remove the pointer to the ROOT directory after finalizing
        module->set_ROOT_directory(nullptr);
        // Remove the config manager
        module->set_config_manager(nullptr);
        // Reset logging
        Log::setSection(old_section_name);
        set_module_after(old_settings);
        // Update execution time
        auto end = std::chrono::steady_clock::now();
        module_execution_time_[module.get()] += static_cast<std::chrono::duration<long double>>(end - start).count();
    }
    // Close module ROOT file
    modules_file_->Close();
    LOG_PROGRESS(STATUS, "FINALIZE_LOOP") << "Finalization completed";
    auto end_time = std::chrono::steady_clock::now();
    total_time_ += static_cast<std::chrono::duration<long double>>(end_time - start_time).count();

    // Find the slowest module, and accumulate the total run-time for all modules
    long double slowest_time = 0, total_module_time = 0;
    std::string slowest_module;
    for(auto& module_time : module_execution_time_) {
        total_module_time += module_time.second;
        if(module_time.second > slowest_time) {
            slowest_time = module_time.second;
            slowest_module = module_time.first->getUniqueName();
        }
    }
    LOG(STATUS) << "Executed " << modules_.size() << " instantiations in " << seconds_to_time(total_time_) << ", spending "
                << std::round((100 * slowest_time) / std::max(1.0l, total_module_time))
                << "% of time in slowest instantiation " << slowest_module;
    for(auto& module : modules_) {
        LOG(INFO) << " Module " << module->getUniqueName() << " took " << module_execution_time_[module.get()] << " seconds";
    }

    Configuration& global_config = conf_manager_->getGlobalConfiguration();
    long double processing_time = 0;
    auto total_events = global_config.get<uint64_t>("number_of_events");
    if(total_events > 0) {
        processing_time = std::round((1000 * total_time_) / total_events);
    }

    LOG(STATUS) << "Average processing time is \x1B[1m" << processing_time << " ms/event\x1B[0m, event generation at \x1B[1m"
                << std::round(global_config.get<double>("number_of_events") / total_time_) << " Hz\x1B[0m";

    if(global_config.get<unsigned int>("workers") > 0) {
        auto event_processing_time = std::round(processing_time * global_config.get<unsigned int>("workers"));
        LOG(STATUS) << "This corresponds to a processing time of \x1B[1m" << event_processing_time
                    << " ms/event\x1B[0m per worker";
    }
}

/**
 * All modules in the event loop continue to finish the current event
 */
void ModuleManager::terminate() {
    terminate_ = true;
}<|MERGE_RESOLUTION|>--- conflicted
+++ resolved
@@ -598,16 +598,11 @@
 
     Configuration& global_config = conf_manager_->getGlobalConfiguration();
 
-<<<<<<< HEAD
     global_config.setDefault("progress_bar", true);
     bool progress_bar = global_config.get<bool>("progress_bar");
 
-    global_config.setDefault("experimental_multithreading", false);
-    unsigned int threads_num;
-=======
     // Default to no additional thread without multithreading
     size_t threads_num = 0;
->>>>>>> 66534938
 
     // See if we can run in parallel with how many workers
     if(multithreading_flag_ && can_parallelize_) {
@@ -711,17 +706,12 @@
             break;
         }
 
-<<<<<<< HEAD
-        // Get object count for linking objects in current event
-        auto save_id = TProcessID::GetObjectCount();
-=======
         // Get a new seed for the new event
         uint64_t seed = seeder();
 
         auto event_function = [this, number_of_events, event_num = i, event_seed = seed, &finished_events]() mutable {
             // The RNG to be used by all events running on this thread
             static thread_local RandomNumberGenerator random_engine;
->>>>>>> 66534938
 
             // Create the event data
             std::shared_ptr<Event> event = std::make_shared<Event>(*this->messenger_, event_num, event_seed);
@@ -780,25 +770,19 @@
                     static_cast<std::chrono::duration<long double>>(end - start).count();
             }
 
-<<<<<<< HEAD
-        if(progress_bar) {
-            LOG_PROGRESS_BAR(STATUS, "EVENT_LOOP", i + 1, number_of_events);
-        } else {
-            LOG_PROGRESS(STATUS, "EVENT_LOOP") << "Running event " << (i + 1) << " of " << number_of_events;
-        }
-
-        // Finish executing the last remaining tasks
-        thread_pool->execute_all();
-=======
             finished_events++;
-            LOG_PROGRESS(STATUS, "EVENT_LOOP") << "Finished " << finished_events << " of " << number_of_events << " events";
+            if(progress_bar) {
+                LOG_PROGRESS_BAR(STATUS, "EVENT_LOOP", i + 1, number_of_events);
+            } else {
+                LOG_PROGRESS(STATUS, "EVENT_LOOP")
+                    << "Finished " << finished_events << " of " << number_of_events << " events";
+            }
         };
         thread_pool->submit(event_function);
         thread_pool->checkException();
     }
 
     LOG(TRACE) << "All events have been initialized. Waiting for thread pool to finish...";
->>>>>>> 66534938
 
     // Wait for workers to finish
     thread_pool->wait();
