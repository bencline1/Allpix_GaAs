--- conflicted
+++ resolved
@@ -424,16 +424,9 @@
 # Prepare user manual for MkDocs publication:
 cmp:manual:
     extends: .doc
-<<<<<<< HEAD
-    image: gitlab-registry.cern.ch/sft/docker/centos7:latest
-    needs: []
-    dependencies: []
-=======
-    image: gitlab-registry.cern.ch/clicdp/publications/templates/custom_ci_worker:fedora-latex-latest
->>>>>>> 02619f4c
-    script:
-        - source .gitlab/ci/init_x86_64.sh
-        - source .gitlab/ci/load_deps.sh
+    image: gitlab-registry.cern.ch/sft/docker/centos7:latest
+    script:
+        - source .ci/init_x86_64.sh
         - mkdir -p content
         - mkdir build
         - cd build
