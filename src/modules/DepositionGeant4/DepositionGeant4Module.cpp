/**
 * @file
 * @brief Implementation of Geant4 deposition module
 * @remarks Based on code from Mathieu Benoit
 * @copyright Copyright (c) 2017 CERN and the Allpix Squared authors.
 * This software is distributed under the terms of the MIT License, copied verbatim in the file "LICENSE.md".
 * In applying this license, CERN does not waive the privileges and immunities granted to it by virtue of its status as an
 * Intergovernmental Organization or submit itself to any jurisdiction.
 */

#include "DepositionGeant4Module.hpp"

#include <limits>
#include <string>
#include <utility>

#include <G4EmParameters.hh>
#include <G4HadronicProcessStore.hh>
#include <G4LogicalVolume.hh>
#include <G4PhysListFactory.hh>
#include <G4RunManager.hh>
#include <G4StepLimiterPhysics.hh>
#include <G4UImanager.hh>
#include <G4UserLimits.hh>

#include "core/config/exceptions.h"
#include "core/geometry/GeometryManager.hpp"
#include "core/module/exceptions.h"
#include "core/utils/log.h"
#include "objects/DepositedCharge.hpp"
#include "tools/ROOT.h"
#include "tools/geant4.h"

#include "AllpixG4TrackInfo.hpp"
#include "GeneratorActionG4.hpp"
#include "SensitiveDetectorActionG4.hpp"
#include "UserHookSetUniqueTrackID.hpp"

#include "AllpixG4TrackInfo.hpp"
#define G4_NUM_SEEDS 10

using namespace allpix;

/**
 * Includes the particle source point to the geometry using \ref GeometryManager::addPoint.
 */
DepositionGeant4Module::DepositionGeant4Module(Configuration config, Messenger* messenger, GeometryManager* geo_manager)
    : Module(std::move(config)), messenger_(messenger), geo_manager_(geo_manager), last_event_num_(1),
      run_manager_g4_(nullptr) {
    // Create user limits for maximum step length in the sensor
    user_limits_ = std::make_unique<G4UserLimits>(config_.get<double>("max_step_length", Units::get(1.0, "um")));

    // Set default physics list
    config_.setDefault("physics_list", "FTFP_BERT_LIV");

    config_.setDefault<bool>("output_plots", false);
    config_.setDefault<int>("output_plots_scale", Units::get(100, "ke"));

    // Add the particle source position to the geometry
    geo_manager_->addPoint(config_.get<ROOT::Math::XYZPoint>("beam_position"));
}

/**
 * Module depends on \ref GeometryBuilderGeant4Module loaded first, because it owns the pointer to the Geant4 run manager.
 */
void DepositionGeant4Module::init() {
    // Load the G4 run manager (which is owned by the geometry builder)
    run_manager_g4_ = G4RunManager::GetRunManager();
    if(run_manager_g4_ == nullptr) {
        throw ModuleError("Cannot deposit charges using Geant4 without a Geant4 geometry builder");
    }

    // Suppress all output from G4
    SUPPRESS_STREAM(G4cout);

    // Get UI manager for sending commands
    G4UImanager* ui_g4 = G4UImanager::GetUIpointer();

    // Apply optional PAI model
    if(config_.get<bool>("enable_pai", false)) {
        LOG(TRACE) << "Enabling PAI model on all detectors";
        G4EmParameters::Instance();

        for(auto& detector : geo_manager_->getDetectors()) {
            // Get logical volume
            auto logical_volume = detector->getExternalObject<G4LogicalVolume>("sensor_log");
            if(logical_volume == nullptr) {
                throw ModuleError("Detector " + detector->getName() + " has no sensitive device (broken Geant4 geometry)");
            }
            // Create region
            G4Region* region = new G4Region(detector->getName() + "_sensor_region");
            region->AddRootLogicalVolume(logical_volume.get());

            auto pai_model = config_.get<std::string>("pai_model", "pai");
            auto lcase_model = pai_model;
            std::transform(lcase_model.begin(), lcase_model.end(), lcase_model.begin(), ::tolower);
            if(lcase_model == "pai") {
                pai_model = "PAI";
            } else if(lcase_model == "paiphoton") {
                pai_model = "PAIphoton";
            } else {
                throw InvalidValueError(config_, "pai_model", "model has to be either 'pai' or 'paiphoton'");
            }

            ui_g4->ApplyCommand("/process/em/AddPAIRegion all " + region->GetName() + " " + pai_model);
        }
    }

    // Find the physics list
    G4PhysListFactory physListFactory;
    G4VModularPhysicsList* physicsList = physListFactory.GetReferencePhysList(config_.get<std::string>("physics_list"));
    if(physicsList == nullptr) {
        std::string message = "specified physics list does not exists";
        std::vector<G4String> base_lists = physListFactory.AvailablePhysLists();
        message += " (available base lists are ";
        for(auto& base_list : base_lists) {
            message += base_list;
            message += ", ";
        }
        message = message.substr(0, message.size() - 2);
        message += " with optional suffixes for electromagnetic lists ";
        std::vector<G4String> em_lists = physListFactory.AvailablePhysListsEM();
        for(auto& em_list : em_lists) {
            if(em_list.empty()) {
                continue;
            }
            message += em_list;
            message += ", ";
        }
        message = message.substr(0, message.size() - 2);
        message += ")";

        throw InvalidValueError(config_, "physics_list", message);
    } else {
        LOG(INFO) << "Using G4 physics list \"" << config_.get<std::string>("physics_list") << "\"";
    }
    // Register a step limiter (uses the user limits defined earlier)
    physicsList->RegisterPhysics(new G4StepLimiterPhysics());

    // Set the range-cut off threshold for secondary production:
    double production_cut;
    if(config_.has("range_cut")) {
        production_cut = config_.get<double>("range_cut");
        LOG(INFO) << "Setting configured G4 production cut to " << Units::display(production_cut, {"mm", "um"});
    } else {
        // Define the production cut as one fifth of the minimum size (thickness, pitch) among the detectors
        double min_size = std::numeric_limits<double>::max();
        std::string min_detector;
        for(auto& detector : geo_manager_->getDetectors()) {
            auto model = detector->getModel();
            double prev_min_size = min_size;
            min_size =
                std::min({min_size, model->getPixelSize().x(), model->getPixelSize().y(), model->getSensorSize().z()});
            if(min_size != prev_min_size) {
                min_detector = detector->getName();
            }
        }
        production_cut = min_size / 5;
        LOG(INFO) << "Setting G4 production cut to " << Units::display(production_cut, {"mm", "um"})
                  << ", derived from properties of detector \"" << min_detector << "\"";
    }
    ui_g4->ApplyCommand("/run/setCut " + std::to_string(production_cut));

    // Initialize the physics list
    LOG(TRACE) << "Initializing physics processes";
    run_manager_g4_->SetUserInitialization(physicsList);
    run_manager_g4_->InitializePhysics();

    // Initialize the full run manager to ensure correct state flags
    run_manager_g4_->Initialize();

    // Build particle generator
    LOG(TRACE) << "Constructing particle source";
    auto generator = new GeneratorActionG4(config_);
    run_manager_g4_->SetUserAction(generator);

    // User hook to set custom track ID
    auto userTrackIDHook = new UserHookSetUniqueTrackID();
    run_manager_g4_->SetUserAction(userTrackIDHook);

    // Get the creation energy for charge (default is silicon electron hole pair energy)
    auto charge_creation_energy = config_.get<double>("charge_creation_energy", Units::get(3.64, "eV"));

    // Loop through all detectors and set the sensitive detector action that handles the particle passage
    bool useful_deposition = false;
    for(auto& detector : geo_manager_->getDetectors()) {
        // Do not add sensitive detector for detectors that have no listeners for the deposited charges
        // FIXME Probably the MCParticle has to be checked as well
        if(!messenger_->hasReceiver(this,
                                    std::make_shared<DepositedChargeMessage>(std::vector<DepositedCharge>(), detector))) {
            LOG(INFO) << "Not depositing charges in " << detector->getName()
                      << " because there is no listener for its output";
            continue;
        }
        useful_deposition = true;

        // Get model of the sensitive device
        auto sensitive_detector_action = new SensitiveDetectorActionG4(this, detector, messenger_, charge_creation_energy);
        auto logical_volume = detector->getExternalObject<G4LogicalVolume>("sensor_log");
        if(logical_volume == nullptr) {
            throw ModuleError("Detector " + detector->getName() + " has no sensitive device (broken Geant4 geometry)");
        }

        // Apply the user limits to this element
        logical_volume->SetUserLimits(user_limits_.get());

        // Add the sensitive detector action
        logical_volume->SetSensitiveDetector(sensitive_detector_action);
        sensors_.push_back(sensitive_detector_action);

        // If requested, prepare output plots
        if(config_.get<bool>("output_plots")) {
            LOG(TRACE) << "Creating output plots";

            // Plot axis are in kilo electrons - convert from framework units!
            int maximum = static_cast<int>(Units::convert(config_.get<int>("output_plots_scale"), "ke"));
            int nbins = 5 * maximum;

            // Create histograms if needed
            std::string plot_name = "deposited_charge_" + sensitive_detector_action->getName();
            charge_per_event_[sensitive_detector_action->getName()] =
                new TH1D(plot_name.c_str(), "deposited charge per event;deposited charge [ke];events", nbins, 0, maximum);
        }
    }

    if(!useful_deposition) {
        LOG(ERROR) << "Not a single listener for deposited charges, module is useless!";
    }

    // Disable verbose messages from processes
    ui_g4->ApplyCommand("/process/verbose 0");
    ui_g4->ApplyCommand("/process/em/verbose 0");
    ui_g4->ApplyCommand("/process/eLoss/verbose 0");
    G4HadronicProcessStore::Instance()->SetVerbose(0);

    // Set the random seed for Geant4 generation
    // NOTE Assumes this is the only Geant4 module using random numbers
    std::string seed_command = "/random/setSeeds ";
    for(int i = 0; i < G4_NUM_SEEDS; ++i) {
        seed_command += std::to_string(static_cast<uint32_t>(getRandomSeed() % INT_MAX));
        if(i != G4_NUM_SEEDS - 1) {
            seed_command += " ";
        }
    }
    ui_g4->ApplyCommand(seed_command);

    // Release the output stream
    RELEASE_STREAM(G4cout);
}

void DepositionGeant4Module::run(unsigned int event_num) {
    // Suppress output stream if not in debugging mode
    IFLOG(DEBUG);
    else {
        SUPPRESS_STREAM(G4cout);
    }

    // Start a single event from the beam
    LOG(TRACE) << "Enabling beam";
    run_manager_g4_->BeamOn(static_cast<int>(config_.get<unsigned int>("number_of_particles", 1)));
    last_event_num_ = event_num;

    // Release the stream (if it was suspended)
    RELEASE_STREAM(G4cout);

    // Dispatch the necessary messages
    for(auto& sensor : sensors_) {
        sensor->dispatchMessages();

        // Fill output plots if requested:
        if(config_.get<bool>("output_plots")) {
            double charge = static_cast<double>(Units::convert(sensor->getDepositedCharge(), "ke"));
            charge_per_event_[sensor->getName()]->Fill(charge);
        }
    }
<<<<<<< HEAD

    AllpixG4TrackInfo::reset(this, messenger_);
=======
    AllpixG4TrackInfo::reset();
>>>>>>> 91a272da
}

void DepositionGeant4Module::finalize() {
    size_t total_charges = 0;
    for(auto& sensor : sensors_) {
        total_charges += sensor->getTotalDepositedCharge();
    }

    if(config_.get<bool>("output_plots")) {
        // Write histograms
        LOG(TRACE) << "Writing output plots to file";
        for(auto& plot : charge_per_event_) {
            plot.second->Write();
        }
    }

    // Print summary or warns if module did not output any charges
    if(!sensors_.empty() && total_charges > 0 && last_event_num_ > 0) {
        size_t average_charge = total_charges / sensors_.size() / last_event_num_;
        LOG(INFO) << "Deposited total of " << total_charges << " charges in " << sensors_.size() << " sensor(s) (average of "
                  << average_charge << " per sensor for every event)";
    } else {
        LOG(WARNING) << "No charges deposited";
    }
}<|MERGE_RESOLUTION|>--- conflicted
+++ resolved
@@ -273,12 +273,7 @@
             charge_per_event_[sensor->getName()]->Fill(charge);
         }
     }
-<<<<<<< HEAD
-
     AllpixG4TrackInfo::reset(this, messenger_);
-=======
-    AllpixG4TrackInfo::reset();
->>>>>>> 91a272da
 }
 
 void DepositionGeant4Module::finalize() {
