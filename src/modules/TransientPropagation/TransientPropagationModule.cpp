/**
 * @file
 * @brief Implementation of charge propagation module with transient behavior simulation
 * @copyright Copyright (c) 2019-2020 CERN and the Allpix Squared authors.
 * This software is distributed under the terms of the MIT License, copied verbatim in the file "LICENSE.md".
 * In applying this license, CERN does not waive the privileges and immunities granted to it by virtue of its status as an
 * Intergovernmental Organization or submit itself to any jurisdiction.
 */

#include "TransientPropagationModule.hpp"

#include <map>
#include <memory>
#include <random>
#include <string>
#include <utility>

#include <Eigen/Core>

#include "core/utils/log.h"
#include "objects/PixelCharge.hpp"
#include "objects/PropagatedCharge.hpp"
#include "tools/runge_kutta.h"

using namespace allpix;
using namespace ROOT::Math;

TransientPropagationModule::TransientPropagationModule(Configuration& config,
                                                       Messenger* messenger,
                                                       std::shared_ptr<Detector> detector)
    : Module(config, detector), detector_(std::move(detector)), messenger_(messenger) {
    using XYVectorInt = DisplacementVector2D<Cartesian2D<int>>;

    // Enable parallelization of this module if multithreading is enabled:
    enable_parallelization();

    // Save detector model
    model_ = detector_->getModel();

    // Require deposits message for single detector:
    messenger_->bindSingle(this, &TransientPropagationModule::deposits_message_, MsgFlags::REQUIRED);

    // Seed the random generator with the module seed
    random_generator_.seed(getRandomSeed());

    // Set default value for config variables
    config_.setDefault<double>("timestep", Units::get(0.01, "ns"));
    config_.setDefault<double>("integration_time", Units::get(25, "ns"));
    config_.setDefault<unsigned int>("charge_per_step", 10);
    config_.setDefault<double>("temperature", 293.15);
    config_.setDefault<bool>("output_plots", false);
    config_.setDefault<XYVectorInt>("induction_matrix", XYVectorInt(3, 3));
    config_.setDefault<bool>("ignore_magnetic_field", false);

    // Copy some variables from configuration to avoid lookups:
    temperature_ = config_.get<double>("temperature");
    timestep_ = config_.get<double>("timestep");
    integration_time_ = config_.get<double>("integration_time");
    matrix_ = config_.get<XYVectorInt>("induction_matrix");

    if(matrix_.x() % 2 == 0 || matrix_.y() % 2 == 0) {
        throw InvalidValueError(config_, "induction_matrix", "Odd number of pixels in x and y required.");
    }

    output_plots_ = config_.get<bool>("output_plots");

    // Parameterization variables from https://doi.org/10.1016/0038-1101(77)90054-5 (section 5.2)
    electron_Vm_ = Units::get(1.53e9 * std::pow(temperature_, -0.87), "cm/s");
    electron_Ec_ = Units::get(1.01 * std::pow(temperature_, 1.55), "V/cm");
    electron_Beta_ = 2.57e-2 * std::pow(temperature_, 0.66);

    hole_Vm_ = Units::get(1.62e8 * std::pow(temperature_, -0.52), "cm/s");
    hole_Ec_ = Units::get(1.24 * std::pow(temperature_, 1.68), "V/cm");
    hole_Beta_ = 0.46 * std::pow(temperature_, 0.17);

    boltzmann_kT_ = Units::get(8.6173e-5, "eV/K") * temperature_;

    // Parameter for charge transport in magnetic field (approximated from graphs:
    // http://www.ioffe.ru/SVA/NSM/Semicond/Si/electric.html) FIXME
    electron_Hall_ = 1.15;
    hole_Hall_ = 0.9;
}

void TransientPropagationModule::init() {

    auto detector = getDetector();

    // Check for electric field
    if(!detector->hasElectricField()) {
        LOG(WARNING) << "This detector does not have an electric field.";
    }

    if(!detector_->hasWeightingPotential()) {
        throw ModuleError("This module requires a weighting potential.");
    }

    if(detector_->getElectricFieldType() == FieldType::LINEAR) {
        throw ModuleError("This module cannot be used with linear electric fields.");
    }

    // Check for magnetic field
    has_magnetic_field_ = detector->hasMagneticField();
    if(has_magnetic_field_) {
        if(config_.get<bool>("ignore_magnetic_field")) {
            has_magnetic_field_ = false;
            LOG(WARNING) << "A magnetic field is switched on, but is set to be ignored for this module.";
        } else {
            LOG(DEBUG) << "This detector sees a magnetic field.";
            magnetic_field_ = detector_->getMagneticField();
        }
    }

    if(output_plots_) {
        potential_difference_ =
            new TH1D("potential_difference",
                     "Weighting potential difference between two steps;#left|#Delta#phi_{w}#right| [a.u.];events",
                     500,
                     0,
                     1);
        induced_charge_histo_ = new TH1D("induced_charge_histo",
                                         "Induced charge per time, all pixels;Drift time [ns];charge [e]",
                                         static_cast<int>(integration_time_ / timestep_),
                                         0,
                                         static_cast<double>(Units::convert(integration_time_, "ns")));
        induced_charge_e_histo_ = new TH1D("induced_charge_e_histo",
                                           "Induced charge per time, electrons only, all pixels;Drift time [ns];charge [e]",
                                           static_cast<int>(integration_time_ / timestep_),
                                           0,
                                           static_cast<double>(Units::convert(integration_time_, "ns")));
        induced_charge_h_histo_ = new TH1D("induced_charge_h_histo",
                                           "Induced charge per time, holes only, all pixels;Drift time [ns];charge [e]",
                                           static_cast<int>(integration_time_ / timestep_),
                                           0,
                                           static_cast<double>(Units::convert(integration_time_, "ns")));
        step_length_histo_ = new TH1D("step_length_histo",
                                      "Step length;length [#mum];integration steps",
                                      100,
                                      0,
                                      static_cast<double>(Units::convert(0.25 * model_->getSensorSize().z(), "um")));

        drift_time_histo_ = new TH1D("drift_time_histo",
                                     "Drift time;Drift time [ns];charge carriers",
                                     static_cast<int>(Units::convert(integration_time_, "ns") * 5),
                                     0,
                                     static_cast<double>(Units::convert(integration_time_, "ns")));
    }
}

void TransientPropagationModule::run(unsigned int) {

    // Create vector of propagated charges to output
    std::vector<PropagatedCharge> propagated_charges;

    // Loop over all deposits for propagation
    LOG(TRACE) << "Propagating charges in sensor";
    for(auto& deposit : deposits_message_->getData()) {

        // Loop over all charges in the deposit
        unsigned int charges_remaining = deposit.getCharge();

        LOG(DEBUG) << "Set of charge carriers (" << deposit.getType() << ") on "
                   << Units::display(deposit.getLocalPosition(), {"mm", "um"});

        auto charge_per_step = config_.get<unsigned int>("charge_per_step");
        while(charges_remaining > 0) {
            // Define number of charges to be propagated and remove charges of this step from the total
            if(charge_per_step > charges_remaining) {
                charge_per_step = charges_remaining;
            }
            charges_remaining -= charge_per_step;
            std::map<Pixel::Index, Pulse> px_map;

            // Get position and propagate through sensor
<<<<<<< HEAD
            auto position = deposit.getLocalPosition();

            // Propagate a single charge deposit
            std::map<Pixel::Index, Pulse> px_map;
            auto prop_pair = propagate(position, deposit.getType(), charge_per_step, deposit.getLocalTime(), px_map);
=======
            auto prop_pair = propagate(deposit.getLocalPosition(), deposit.getType(), charge_per_step, px_map);
>>>>>>> 45cb9b9b

            // Create a new propagated charge and add it to the list
            auto global_position = detector_->getGlobalPosition(prop_pair.first);
            PropagatedCharge propagated_charge(prop_pair.first,
                                               global_position,
                                               deposit.getType(),
<<<<<<< HEAD
                                               px_map,
                                               deposit.getLocalTime() + prop_pair.second,
                                               deposit.getGlobalTime() + prop_pair.second,
=======
                                               std::move(px_map),
                                               deposit.getEventTime() + prop_pair.second,
>>>>>>> 45cb9b9b
                                               &deposit);

            LOG(DEBUG) << " Propagated " << charge_per_step << " to " << Units::display(prop_pair.first, {"mm", "um"})
                       << " in " << Units::display(prop_pair.second, "ns") << " time, induced "
                       << Units::display(propagated_charge.getCharge(), {"e"});

            propagated_charges.push_back(std::move(propagated_charge));

            if(output_plots_) {
                drift_time_histo_->Fill(static_cast<double>(Units::convert(prop_pair.second, "ns")), charge_per_step);
            }
        }
    }

    // Create a new message with propagated charges
    auto propagated_charge_message = std::make_shared<PropagatedChargeMessage>(std::move(propagated_charges), detector_);

    // Dispatch the message with propagated charges
    messenger_->dispatchMessage(this, propagated_charge_message);
}

/**
 * Propagation is simulated using a parameterization for the electron mobility. This is used to calculate the electron
 * velocity at every point with help of the electric field map of the detector. A Runge-Kutta integration is applied in
 * multiple steps, adding a random diffusion to the propagating charge every step.
 */
std::pair<ROOT::Math::XYZPoint, double> TransientPropagationModule::propagate(const ROOT::Math::XYZPoint& pos,
                                                                              const CarrierType& type,
                                                                              const unsigned int charge,
                                                                              const double initial_time,
                                                                              std::map<Pixel::Index, Pulse>& pixel_map) {
    Eigen::Vector3d position(pos.x(), pos.y(), pos.z());

    // Define a lambda function to compute the carrier mobility
    // NOTE This function is typically the most frequently executed part of the framework and therefore the bottleneck
    auto carrier_mobility = [&](double efield_mag) {
        // Compute carrier mobility from constants and electric field magnitude
        double numerator, denominator;
        if(type == CarrierType::ELECTRON) {
            numerator = electron_Vm_ / electron_Ec_;
            denominator = std::pow(1. + std::pow(efield_mag / electron_Ec_, electron_Beta_), 1.0 / electron_Beta_);
        } else {
            numerator = hole_Vm_ / hole_Ec_;
            denominator = std::pow(1. + std::pow(efield_mag / hole_Ec_, hole_Beta_), 1.0 / hole_Beta_);
        }
        return numerator / denominator;
    };

    // Define a function to compute the diffusion
    auto carrier_diffusion = [&](double efield_mag, double timestep) -> Eigen::Vector3d {
        double diffusion_constant = boltzmann_kT_ * carrier_mobility(efield_mag);
        double diffusion_std_dev = std::sqrt(2. * diffusion_constant * timestep);

        // Compute the independent diffusion in three
        std::normal_distribution<double> gauss_distribution(0, diffusion_std_dev);
        Eigen::Vector3d diffusion;
        for(int i = 0; i < 3; ++i) {
            diffusion[i] = gauss_distribution(random_generator_);
        }
        return diffusion;
    };

    // Define lambda functions to compute the charge carrier velocity with or without magnetic field
    std::function<Eigen::Vector3d(double, const Eigen::Vector3d&)> carrier_velocity_noB =
        [&](double, const Eigen::Vector3d& cur_pos) -> Eigen::Vector3d {
        auto raw_field = detector_->getElectricField(static_cast<ROOT::Math::XYZPoint>(cur_pos));
        Eigen::Vector3d efield(raw_field.x(), raw_field.y(), raw_field.z());

        return static_cast<int>(type) * carrier_mobility(efield.norm()) * efield;
    };

    std::function<Eigen::Vector3d(double, const Eigen::Vector3d&)> carrier_velocity_withB =
        [&](double, const Eigen::Vector3d& cur_pos) -> Eigen::Vector3d {
        auto raw_field = detector_->getElectricField(static_cast<ROOT::Math::XYZPoint>(cur_pos));
        Eigen::Vector3d efield(raw_field.x(), raw_field.y(), raw_field.z());

        Eigen::Vector3d velocity;
        Eigen::Vector3d bfield(magnetic_field_.x(), magnetic_field_.y(), magnetic_field_.z());

        auto mob = carrier_mobility(efield.norm());
        auto exb = efield.cross(bfield);

        Eigen::Vector3d term1;
        double hallFactor = (type == CarrierType::ELECTRON ? electron_Hall_ : hole_Hall_);
        term1 = static_cast<int>(type) * mob * hallFactor * exb;

        Eigen::Vector3d term2 = mob * mob * hallFactor * hallFactor * efield.dot(bfield) * bfield;

        auto rnorm = 1 + mob * mob * hallFactor * hallFactor * bfield.dot(bfield);
        return static_cast<int>(type) * mob * (efield + term1 + term2) / rnorm;
    };

    // Create the runge kutta solver with an RKF5 tableau
    auto runge_kutta = make_runge_kutta(
        tableau::RK5, (has_magnetic_field_ ? carrier_velocity_withB : carrier_velocity_noB), timestep_, position);

    // Continue propagation until the deposit is outside the sensor
    Eigen::Vector3d last_position = position;
    bool within_sensor = true;
    while(within_sensor && (initial_time + runge_kutta.getTime()) < integration_time_) {
        // Save previous position and time
        last_position = position;

        // Execute a Runge Kutta step
        auto step = runge_kutta.step();

        // Get the current result
        position = runge_kutta.getValue();

        // Get electric field at current position and fall back to empty field if it does not exist
        auto efield = detector_->getElectricField(static_cast<ROOT::Math::XYZPoint>(position));

        // Apply diffusion step
        auto diffusion = carrier_diffusion(std::sqrt(efield.Mag2()), timestep_);
        position += diffusion;
        runge_kutta.setValue(position);

        // Update step length histogram
        if(output_plots_) {
            step_length_histo_->Fill(static_cast<double>(Units::convert(step.value.norm(), "um")));
        }

        // Check for overshooting outside the sensor and correct for it:
        if(!detector_->isWithinSensor(static_cast<ROOT::Math::XYZPoint>(position))) {
            LOG(TRACE) << "Carrier outside sensor: " << Units::display(static_cast<ROOT::Math::XYZPoint>(position), {"nm"});
            // within_sensor = false;

            auto check_position = position;
            check_position.z() = last_position.z();
            // Correct for position in z by interpolation to increase precision:
            if(detector_->isWithinSensor(static_cast<ROOT::Math::XYZPoint>(check_position))) {
                // FIXME this currently depends in the direction of the drift
                if(position.z() > 0 && type == CarrierType::HOLE) {
                    LOG(DEBUG) << "Not stopping carrier " << type << " at "
                               << Units::display(static_cast<ROOT::Math::XYZPoint>(position), {"um"});
                } else if(position.z() < 0 && type == CarrierType::ELECTRON) {
                    LOG(DEBUG) << "Not stopping carrier " << type << " at "
                               << Units::display(static_cast<ROOT::Math::XYZPoint>(position), {"um"});
                } else {
                    within_sensor = false;
                }

                // Carrier left sensor on top or bottom surface, interpolate
                auto z_cur_border = std::fabs(position.z() - model_->getSensorSize().z() / 2.0);
                auto z_last_border = std::fabs(model_->getSensorSize().z() / 2.0 - last_position.z());
                auto z_total = z_cur_border + z_last_border;
                position = (z_last_border / z_total) * position + (z_cur_border / z_total) * last_position;
                LOG(TRACE) << "Moved carrier to: " << Units::display(static_cast<ROOT::Math::XYZPoint>(position), {"nm"});
            } else {
                within_sensor = false;
            }
        }

        // Find the nearest pixel
        auto xpixel = static_cast<int>(std::round(position.x() / model_->getPixelSize().x()));
        auto ypixel = static_cast<int>(std::round(position.y() / model_->getPixelSize().y()));
        LOG(TRACE) << "Moving carriers below pixel "
                   << Pixel::Index(static_cast<unsigned int>(xpixel), static_cast<unsigned int>(ypixel)) << " from "
                   << Units::display(static_cast<ROOT::Math::XYZPoint>(last_position), {"um", "mm"}) << " to "
                   << Units::display(static_cast<ROOT::Math::XYZPoint>(position), {"um", "mm"}) << ", "
                   << Units::display(initial_time + runge_kutta.getTime(), "ns");

        // Loop over NxN pixels:
        for(int x = xpixel - matrix_.x() / 2; x <= xpixel + matrix_.x() / 2; x++) {
            for(int y = ypixel - matrix_.y() / 2; y <= ypixel + matrix_.y() / 2; y++) {
                // Ignore if out of pixel grid
                if(!detector_->isWithinPixelGrid(x, y)) {
                    LOG(TRACE) << "Pixel (" << x << "," << y << ") skipped, outside the grid";
                    continue;
                }

                Pixel::Index pixel_index(static_cast<unsigned int>(x), static_cast<unsigned int>(y));
                auto ramo = detector_->getWeightingPotential(static_cast<ROOT::Math::XYZPoint>(position), pixel_index);
                auto last_ramo =
                    detector_->getWeightingPotential(static_cast<ROOT::Math::XYZPoint>(last_position), pixel_index);

                // Induced charge on electrode is q_int = q * (phi(x1) - phi(x0))
                auto induced = charge * (ramo - last_ramo) * (-static_cast<std::underlying_type<CarrierType>::type>(type));
                LOG(TRACE) << "Pixel " << pixel_index << " dPhi = " << (ramo - last_ramo) << ", induced " << type
                           << " q = " << Units::display(induced, "e");

                // Create pulse if it doesn't exist. Store induced charge in the returned pulse iterator
                auto pixel_map_iterator = pixel_map.emplace(pixel_index, Pulse(timestep_));
                pixel_map_iterator.first->second.addCharge(induced, initial_time + runge_kutta.getTime());

                if(output_plots_) {
                    potential_difference_->Fill(std::fabs(ramo - last_ramo));
                    induced_charge_histo_->Fill(initial_time + runge_kutta.getTime(), induced);
                    if(type == CarrierType::ELECTRON) {
                        induced_charge_e_histo_->Fill(initial_time + runge_kutta.getTime(), induced);
                    } else {
                        induced_charge_h_histo_->Fill(initial_time + runge_kutta.getTime(), induced);
                    }
                }
            }
        }
    }

    // Return the final position of the propagated charge
    return std::make_pair(static_cast<ROOT::Math::XYZPoint>(position), initial_time + runge_kutta.getTime());
}

void TransientPropagationModule::finalize() {
    if(output_plots_) {
        potential_difference_->Write();
        step_length_histo_->Write();
        drift_time_histo_->Write();
        induced_charge_histo_->Write();
        induced_charge_e_histo_->Write();
        induced_charge_h_histo_->Write();
    }
}<|MERGE_RESOLUTION|>--- conflicted
+++ resolved
@@ -171,29 +171,17 @@
             std::map<Pixel::Index, Pulse> px_map;
 
             // Get position and propagate through sensor
-<<<<<<< HEAD
-            auto position = deposit.getLocalPosition();
-
-            // Propagate a single charge deposit
-            std::map<Pixel::Index, Pulse> px_map;
-            auto prop_pair = propagate(position, deposit.getType(), charge_per_step, deposit.getLocalTime(), px_map);
-=======
-            auto prop_pair = propagate(deposit.getLocalPosition(), deposit.getType(), charge_per_step, px_map);
->>>>>>> 45cb9b9b
+            auto prop_pair =
+                propagate(deposit.getLocalPosition(), deposit.getType(), charge_per_step, deposit.getLocalTime(), px_map);
 
             // Create a new propagated charge and add it to the list
             auto global_position = detector_->getGlobalPosition(prop_pair.first);
             PropagatedCharge propagated_charge(prop_pair.first,
                                                global_position,
                                                deposit.getType(),
-<<<<<<< HEAD
-                                               px_map,
+                                               std::move(px_map),
                                                deposit.getLocalTime() + prop_pair.second,
                                                deposit.getGlobalTime() + prop_pair.second,
-=======
-                                               std::move(px_map),
-                                               deposit.getEventTime() + prop_pair.second,
->>>>>>> 45cb9b9b
                                                &deposit);
 
             LOG(DEBUG) << " Propagated " << charge_per_step << " to " << Units::display(prop_pair.first, {"mm", "um"})
