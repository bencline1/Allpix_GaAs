--- conflicted
+++ resolved
@@ -599,10 +599,10 @@
     using namespace std::chrono_literals;
 
     Configuration& global_config = conf_manager_->getGlobalConfiguration();
+
+    global_config.setDefault("progress_bar", true);
+    auto bar = global_config.get<bool>("progress_bar");
     auto plot = global_config.get<bool>("performance_plots");
-
-    global_config.setDefault("progress_bar", true);
-    bool progress_bar = global_config.get<bool>("progress_bar");
 
     // Default to no additional thread without multithreading
     size_t threads_num = 0;
@@ -732,11 +732,7 @@
         uint64_t seed = seeder();
 
         auto event_function =
-<<<<<<< HEAD
-            [this, progress_bar, number_of_events, event_num = i, event_seed = seed, &dispatched_events]() mutable {
-=======
-            [this, plot, number_of_events, event_num = i, event_seed = seed, &dispatched_events]() mutable {
->>>>>>> 8c66f143
+            [this, bar, plot, number_of_events, event_num = i, event_seed = seed, &dispatched_events]() mutable {
                 // The RNG to be used by all events running on this thread
                 static thread_local RandomNumberGenerator random_engine;
 
@@ -744,10 +740,7 @@
                 std::shared_ptr<Event> event = std::make_shared<Event>(*this->messenger_, event_num, event_seed);
                 event->set_and_seed_random_engine(&random_engine);
 
-<<<<<<< HEAD
-=======
                 long double event_time = 0;
->>>>>>> 8c66f143
                 size_t buffered_events = 0;
                 for(auto& module : modules_) {
                     LOG_PROGRESS(TRACE, "EVENT_LOOP")
@@ -760,7 +753,6 @@
                         module->skip_event(event->number);
                         continue;
                     }
-<<<<<<< HEAD
 
                     // Get current time
                     auto start = std::chrono::steady_clock::now();
@@ -799,77 +791,29 @@
                     // Update execution time
                     auto end = std::chrono::steady_clock::now();
                     std::lock_guard<std::mutex> stat_lock{event->stats_mutex_};
-                    this->module_execution_time_[module.get()] +=
-                        static_cast<std::chrono::duration<long double>>(end - start).count();
+
+                    auto duration = static_cast<std::chrono::duration<long double>>(end - start).count();
+                    event_time += duration;
+                    this->module_execution_time_[module.get()] += duration;
+
+                    if(plot) {
+                        this->module_event_time_[module.get()]->Fill(static_cast<double>(duration));
+                    }
+                }
+
+                if(plot) {
+                    this->buffer_fill_level_->Fill(static_cast<double>(buffered_events));
+                    event_time_->Fill(static_cast<double>(event_time));
                 }
 
                 dispatched_events++;
                 LOG_PROGRESS_BAR(STATUS,
                                  "EVENT_LOOP",
-                                 progress_bar,
+                                 bar,
                                  (dispatched_events - buffered_events),
                                  buffered_events,
                                  number_of_events,
                                  "events");
-=======
-
-                    // Get current time
-                    auto start = std::chrono::steady_clock::now();
-
-                    // Set run module section header
-                    std::string old_section_name = Log::getSection();
-                    uint64_t old_event_num = Log::getEventNum();
-                    std::string section_name = "R:";
-                    section_name += module->get_identifier().getUniqueName();
-                    Log::setSection(section_name);
-                    Log::setEventNum(event->number);
-
-                    // Set module specific settings
-                    auto old_settings = ModuleManager::set_module_before(module->get_identifier().getUniqueName(),
-                                                                         module->get_configuration());
-
-                    // Run module
-                    try {
-                        if(module->is_buffered()) {
-                            auto* buffered_module = static_cast<BufferedModule*>(module.get());
-                            buffered_events += buffered_module->run_in_order(event);
-                        } else {
-                            module->run(event.get());
-                        }
-                    } catch(const EndOfRunException& e) {
-                        // Terminate if the module threw the EndOfRun request exception:
-                        LOG(WARNING) << "Request to terminate:" << std::endl << e.what();
-                        this->terminate_ = true;
-                    }
-
-                    // Reset logging
-                    Log::setSection(old_section_name);
-                    Log::setEventNum(old_event_num);
-                    ModuleManager::set_module_after(old_settings);
-
-                    // Update execution time
-                    auto end = std::chrono::steady_clock::now();
-                    std::lock_guard<std::mutex> stat_lock{event->stats_mutex_};
-
-                    auto duration = static_cast<std::chrono::duration<long double>>(end - start).count();
-                    event_time += duration;
-                    this->module_execution_time_[module.get()] += duration;
-
-                    if(plot) {
-                        this->module_event_time_[module.get()]->Fill(static_cast<double>(duration));
-                    }
-                }
-
-                if(plot) {
-                    this->buffer_fill_level_->Fill(static_cast<double>(buffered_events));
-                    event_time_->Fill(static_cast<double>(event_time));
-                }
-
-                dispatched_events++;
-                LOG_PROGRESS(STATUS, "EVENT_LOOP")
-                    << "Buffered " << buffered_events << ", finished " << (dispatched_events - buffered_events) << " of "
-                    << number_of_events << " events";
->>>>>>> 8c66f143
             };
         thread_pool->submit(event_function);
         thread_pool->checkException();
