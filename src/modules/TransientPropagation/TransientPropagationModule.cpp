/**
 * @file
 * @brief Implementation of charge propagation module with transient behavior simulation
 * @copyright Copyright (c) 2019-2020 CERN and the Allpix Squared authors.
 * This software is distributed under the terms of the MIT License, copied verbatim in the file "LICENSE.md".
 * In applying this license, CERN does not waive the privileges and immunities granted to it by virtue of its status as an
 * Intergovernmental Organization or submit itself to any jurisdiction.
 */

#include "TransientPropagationModule.hpp"

#include <map>
#include <memory>
#include <random>
#include <string>
#include <utility>

#include <Eigen/Core>

#include "core/utils/log.h"
#include "objects/PixelCharge.hpp"
#include "objects/PropagatedCharge.hpp"
#include "tools/runge_kutta.h"

using namespace allpix;
using namespace ROOT::Math;

TransientPropagationModule::TransientPropagationModule(Configuration& config,
                                                       Messenger* messenger,
                                                       std::shared_ptr<Detector> detector)
    : Module(config, detector), messenger_(messenger), detector_(std::move(detector)) {
    // Enable parallelization of this module if multithreading is enabled
    enable_parallelization();

    using XYVectorInt = DisplacementVector2D<Cartesian2D<int>>;

    // Save detector model
    model_ = detector_->getModel();

    // Require deposits message for single detector:
    messenger_->bindSingle<DepositedChargeMessage>(this, MsgFlags::REQUIRED);

    // Set default value for config variables
    config_.setDefault<double>("timestep", Units::get(0.01, "ns"));
    config_.setDefault<double>("integration_time", Units::get(25, "ns"));
    config_.setDefault<unsigned int>("charge_per_step", 10);
    config_.setDefault<double>("temperature", 293.15);
    config_.setDefault<bool>("output_plots", false);
    config_.setDefault<XYVectorInt>("induction_matrix", XYVectorInt(3, 3));
    config_.setDefault<bool>("ignore_magnetic_field", false);

    // Copy some variables from configuration to avoid lookups:
    temperature_ = config_.get<double>("temperature");
    timestep_ = config_.get<double>("timestep");
    integration_time_ = config_.get<double>("integration_time");
    matrix_ = config_.get<XYVectorInt>("induction_matrix");

    if(matrix_.x() % 2 == 0 || matrix_.y() % 2 == 0) {
        throw InvalidValueError(config_, "induction_matrix", "Odd number of pixels in x and y required.");
    }

    output_plots_ = config_.get<bool>("output_plots");

    // Parameterization variables from https://doi.org/10.1016/0038-1101(77)90054-5 (section 5.2)
    electron_Vm_ = Units::get(1.53e9 * std::pow(temperature_, -0.87), "cm/s");
    electron_Ec_ = Units::get(1.01 * std::pow(temperature_, 1.55), "V/cm");
    electron_Beta_ = 2.57e-2 * std::pow(temperature_, 0.66);

    hole_Vm_ = Units::get(1.62e8 * std::pow(temperature_, -0.52), "cm/s");
    hole_Ec_ = Units::get(1.24 * std::pow(temperature_, 1.68), "V/cm");
    hole_Beta_ = 0.46 * std::pow(temperature_, 0.17);

    boltzmann_kT_ = Units::get(8.6173e-5, "eV/K") * temperature_;

    // Parameter for charge transport in magnetic field (approximated from graphs:
    // http://www.ioffe.ru/SVA/NSM/Semicond/Si/electric.html) FIXME
    electron_Hall_ = 1.15;
    hole_Hall_ = 0.9;
}

void TransientPropagationModule::init() {

    auto detector = getDetector();

    // Check for electric field
    if(!detector->hasElectricField()) {
        LOG(WARNING) << "This detector does not have an electric field.";
    }

    if(!detector_->hasWeightingPotential()) {
        throw ModuleError("This module requires a weighting potential.");
    }

    if(detector_->getElectricFieldType() == FieldType::LINEAR) {
        throw ModuleError("This module cannot be used with linear electric fields.");
    }

    // Check for magnetic field
    has_magnetic_field_ = detector->hasMagneticField();
    if(has_magnetic_field_) {
        if(config_.get<bool>("ignore_magnetic_field")) {
            has_magnetic_field_ = false;
            LOG(WARNING) << "A magnetic field is switched on, but is set to be ignored for this module.";
        } else {
            LOG(DEBUG) << "This detector sees a magnetic field.";
            magnetic_field_ = detector_->getMagneticField();
        }
    }

    if(output_plots_) {
        potential_difference_ = std::make_unique<ThreadedHistogram<TH1D>>(
            "potential_difference",
            "Weighting potential difference between two steps;#left|#Delta#phi_{w}#right| [a.u.];events",
            500,
            0,
            1);
        induced_charge_histo_ =
            std::make_unique<ThreadedHistogram<TH1D>>("induced_charge_histo",
                                                      "Induced charge per time, all pixels;Drift time [ns];charge [e]",
                                                      static_cast<int>(integration_time_ / timestep_),
                                                      0,
                                                      static_cast<double>(Units::convert(integration_time_, "ns")));
        induced_charge_e_histo_ = std::make_unique<ThreadedHistogram<TH1D>>(
            "induced_charge_e_histo",
            "Induced charge per time, electrons only, all pixels;Drift time [ns];charge [e]",
            static_cast<int>(integration_time_ / timestep_),
            0,
            static_cast<double>(Units::convert(integration_time_, "ns")));
        induced_charge_h_histo_ = std::make_unique<ThreadedHistogram<TH1D>>(
            "induced_charge_h_histo",
            "Induced charge per time, holes only, all pixels;Drift time [ns];charge [e]",
            static_cast<int>(integration_time_ / timestep_),
            0,
            static_cast<double>(Units::convert(integration_time_, "ns")));
        step_length_histo_ = std::make_unique<ThreadedHistogram<TH1D>>(
            "step_length_histo",
            "Step length;length [#mum];integration steps",
            100,
            0,
            static_cast<double>(Units::convert(0.25 * model_->getSensorSize().z(), "um")));

        drift_time_histo_ =
            std::make_unique<ThreadedHistogram<TH1D>>("drift_time_histo",
                                                      "Drift time;Drift time [ns];charge carriers",
                                                      static_cast<int>(Units::convert(integration_time_, "ns") * 5),
                                                      0,
                                                      static_cast<double>(Units::convert(integration_time_, "ns")));
    }
}

void TransientPropagationModule::run(Event* event) {
    auto deposits_message = messenger_->fetchMessage<DepositedChargeMessage>(this, event);

    // Create vector of propagated charges to output
    std::vector<PropagatedCharge> propagated_charges;

    // Loop over all deposits for propagation
    LOG(TRACE) << "Propagating charges in sensor";
    for(auto& deposit : deposits_message->getData()) {

        // Loop over all charges in the deposit
        unsigned int charges_remaining = deposit.getCharge();

        LOG(DEBUG) << "Set of charge carriers (" << deposit.getType() << ") on "
                   << Units::display(deposit.getLocalPosition(), {"mm", "um"});

        auto charge_per_step = config_.get<unsigned int>("charge_per_step");
        while(charges_remaining > 0) {
            // Define number of charges to be propagated and remove charges of this step from the total
            if(charge_per_step > charges_remaining) {
                charge_per_step = charges_remaining;
            }
            charges_remaining -= charge_per_step;
            std::map<Pixel::Index, Pulse> px_map;

            // Get position and propagate through sensor
<<<<<<< HEAD
            auto position = deposit.getLocalPosition();

            // Propagate a single charge deposit
            std::map<Pixel::Index, Pulse> px_map;
            auto prop_pair = propagate(event, position, deposit.getType(), charge_per_step, px_map);
=======
            auto prop_pair = propagate(deposit.getLocalPosition(), deposit.getType(), charge_per_step, px_map);
>>>>>>> 45cb9b9b

            // Create a new propagated charge and add it to the list
            auto global_position = detector_->getGlobalPosition(prop_pair.first);
            PropagatedCharge propagated_charge(prop_pair.first,
                                               global_position,
                                               deposit.getType(),
                                               std::move(px_map),
                                               deposit.getEventTime() + prop_pair.second,
                                               &deposit);

            LOG(DEBUG) << " Propagated " << charge_per_step << " to " << Units::display(prop_pair.first, {"mm", "um"})
                       << " in " << Units::display(prop_pair.second, "ns") << " time, induced "
                       << Units::display(propagated_charge.getCharge(), {"e"});

            propagated_charges.push_back(std::move(propagated_charge));

            if(output_plots_) {
                drift_time_histo_->Fill(static_cast<double>(Units::convert(prop_pair.second, "ns")), charge_per_step);
            }
        }
    }

    // Create a new message with propagated charges
    auto propagated_charge_message = std::make_shared<PropagatedChargeMessage>(std::move(propagated_charges), detector_);

    // Dispatch the message with propagated charges
    messenger_->dispatchMessage(this, propagated_charge_message, event);
}

/**
 * Propagation is simulated using a parameterization for the electron mobility. This is used to calculate the electron
 * velocity at every point with help of the electric field map of the detector. A Runge-Kutta integration is applied in
 * multiple steps, adding a random diffusion to the propagating charge every step.
 */
std::pair<ROOT::Math::XYZPoint, double> TransientPropagationModule::propagate(Event* event,
                                                                              const ROOT::Math::XYZPoint& pos,
                                                                              const CarrierType& type,
                                                                              const unsigned int charge,
                                                                              std::map<Pixel::Index, Pulse>& pixel_map) {
    Eigen::Vector3d position(pos.x(), pos.y(), pos.z());

    // Define a lambda function to compute the carrier mobility
    // NOTE This function is typically the most frequently executed part of the framework and therefore the bottleneck
    auto carrier_mobility = [&](double efield_mag) {
        // Compute carrier mobility from constants and electric field magnitude
        double numerator, denominator;
        if(type == CarrierType::ELECTRON) {
            numerator = electron_Vm_ / electron_Ec_;
            denominator = std::pow(1. + std::pow(efield_mag / electron_Ec_, electron_Beta_), 1.0 / electron_Beta_);
        } else {
            numerator = hole_Vm_ / hole_Ec_;
            denominator = std::pow(1. + std::pow(efield_mag / hole_Ec_, hole_Beta_), 1.0 / hole_Beta_);
        }
        return numerator / denominator;
    };

    // Define a function to compute the diffusion
    auto carrier_diffusion = [&](double efield_mag, double timestep) -> Eigen::Vector3d {
        double diffusion_constant = boltzmann_kT_ * carrier_mobility(efield_mag);
        double diffusion_std_dev = std::sqrt(2. * diffusion_constant * timestep);

        // Compute the independent diffusion in three
        std::normal_distribution<double> gauss_distribution(0, diffusion_std_dev);
        Eigen::Vector3d diffusion;
        for(int i = 0; i < 3; ++i) {
            diffusion[i] = gauss_distribution(event->getRandomEngine());
        }
        return diffusion;
    };

    // Define lambda functions to compute the charge carrier velocity with or without magnetic field
    std::function<Eigen::Vector3d(double, const Eigen::Vector3d&)> carrier_velocity_noB =
        [&](double, const Eigen::Vector3d& cur_pos) -> Eigen::Vector3d {
        auto raw_field = detector_->getElectricField(static_cast<ROOT::Math::XYZPoint>(cur_pos));
        Eigen::Vector3d efield(raw_field.x(), raw_field.y(), raw_field.z());

        return static_cast<int>(type) * carrier_mobility(efield.norm()) * efield;
    };

    std::function<Eigen::Vector3d(double, const Eigen::Vector3d&)> carrier_velocity_withB =
        [&](double, const Eigen::Vector3d& cur_pos) -> Eigen::Vector3d {
        auto raw_field = detector_->getElectricField(static_cast<ROOT::Math::XYZPoint>(cur_pos));
        Eigen::Vector3d efield(raw_field.x(), raw_field.y(), raw_field.z());

        Eigen::Vector3d velocity;
        Eigen::Vector3d bfield(magnetic_field_.x(), magnetic_field_.y(), magnetic_field_.z());

        auto mob = carrier_mobility(efield.norm());
        auto exb = efield.cross(bfield);

        Eigen::Vector3d term1;
        double hallFactor = (type == CarrierType::ELECTRON ? electron_Hall_ : hole_Hall_);
        term1 = static_cast<int>(type) * mob * hallFactor * exb;

        Eigen::Vector3d term2 = mob * mob * hallFactor * hallFactor * efield.dot(bfield) * bfield;

        auto rnorm = 1 + mob * mob * hallFactor * hallFactor * bfield.dot(bfield);
        return static_cast<int>(type) * mob * (efield + term1 + term2) / rnorm;
    };

    // Create the runge kutta solver with an RKF5 tableau
    auto runge_kutta = make_runge_kutta(
        tableau::RK5, (has_magnetic_field_ ? carrier_velocity_withB : carrier_velocity_noB), timestep_, position);

    // Continue propagation until the deposit is outside the sensor
    Eigen::Vector3d last_position = position;
    bool within_sensor = true;
    while(within_sensor && runge_kutta.getTime() < integration_time_) {
        // Save previous position and time
        last_position = position;

        // Execute a Runge Kutta step
        auto step = runge_kutta.step();

        // Get the current result
        position = runge_kutta.getValue();

        // Get electric field at current position and fall back to empty field if it does not exist
        auto efield = detector_->getElectricField(static_cast<ROOT::Math::XYZPoint>(position));

        // Apply diffusion step
        auto diffusion = carrier_diffusion(std::sqrt(efield.Mag2()), timestep_);
        position += diffusion;
        runge_kutta.setValue(position);

        // Update step length histogram
        if(output_plots_) {
            step_length_histo_->Fill(static_cast<double>(Units::convert(step.value.norm(), "um")));
        }

        // Check for overshooting outside the sensor and correct for it:
        if(!detector_->isWithinSensor(static_cast<ROOT::Math::XYZPoint>(position))) {
            LOG(TRACE) << "Carrier outside sensor: " << Units::display(static_cast<ROOT::Math::XYZPoint>(position), {"nm"});
            // within_sensor = false;

            auto check_position = position;
            check_position.z() = last_position.z();
            // Correct for position in z by interpolation to increase precision:
            if(detector_->isWithinSensor(static_cast<ROOT::Math::XYZPoint>(check_position))) {
                // FIXME this currently depends in the direction of the drift
                if(position.z() > 0 && type == CarrierType::HOLE) {
                    LOG(DEBUG) << "Not stopping carrier " << type << " at "
                               << Units::display(static_cast<ROOT::Math::XYZPoint>(position), {"um"});
                } else if(position.z() < 0 && type == CarrierType::ELECTRON) {
                    LOG(DEBUG) << "Not stopping carrier " << type << " at "
                               << Units::display(static_cast<ROOT::Math::XYZPoint>(position), {"um"});
                } else {
                    within_sensor = false;
                }

                // Carrier left sensor on top or bottom surface, interpolate
                auto z_cur_border = std::fabs(position.z() - model_->getSensorSize().z() / 2.0);
                auto z_last_border = std::fabs(model_->getSensorSize().z() / 2.0 - last_position.z());
                auto z_total = z_cur_border + z_last_border;
                position = (z_last_border / z_total) * position + (z_cur_border / z_total) * last_position;
                LOG(TRACE) << "Moved carrier to: " << Units::display(static_cast<ROOT::Math::XYZPoint>(position), {"nm"});
            } else {
                within_sensor = false;
            }
        }

        // Find the nearest pixel
        auto xpixel = static_cast<int>(std::round(position.x() / model_->getPixelSize().x()));
        auto ypixel = static_cast<int>(std::round(position.y() / model_->getPixelSize().y()));
        LOG(TRACE) << "Moving carriers below pixel "
                   << Pixel::Index(static_cast<unsigned int>(xpixel), static_cast<unsigned int>(ypixel)) << " from "
                   << Units::display(static_cast<ROOT::Math::XYZPoint>(last_position), {"um", "mm"}) << " to "
                   << Units::display(static_cast<ROOT::Math::XYZPoint>(position), {"um", "mm"}) << ", "
                   << Units::display(runge_kutta.getTime(), "ns");

        // Loop over NxN pixels:
        for(int x = xpixel - matrix_.x() / 2; x <= xpixel + matrix_.x() / 2; x++) {
            for(int y = ypixel - matrix_.y() / 2; y <= ypixel + matrix_.y() / 2; y++) {
                // Ignore if out of pixel grid
                if(!detector_->isWithinPixelGrid(x, y)) {
                    LOG(TRACE) << "Pixel (" << x << "," << y << ") skipped, outside the grid";
                    continue;
                }

                Pixel::Index pixel_index(static_cast<unsigned int>(x), static_cast<unsigned int>(y));
                auto ramo = detector_->getWeightingPotential(static_cast<ROOT::Math::XYZPoint>(position), pixel_index);
                auto last_ramo =
                    detector_->getWeightingPotential(static_cast<ROOT::Math::XYZPoint>(last_position), pixel_index);

                // Induced charge on electrode is q_int = q * (phi(x1) - phi(x0))
                auto induced = charge * (ramo - last_ramo) * (-static_cast<std::underlying_type<CarrierType>::type>(type));
                LOG(TRACE) << "Pixel " << pixel_index << " dPhi = " << (ramo - last_ramo) << ", induced " << type
                           << " q = " << Units::display(induced, "e");

                // Create pulse if it doesn't exist. Store induced charge in the returned pulse iterator
                auto pixel_map_iterator = pixel_map.emplace(pixel_index, Pulse(timestep_));
                pixel_map_iterator.first->second.addCharge(induced, runge_kutta.getTime());

                if(output_plots_) {
                    potential_difference_->Fill(std::fabs(ramo - last_ramo));
                    induced_charge_histo_->Fill(runge_kutta.getTime(), induced);
                    if(type == CarrierType::ELECTRON) {
                        induced_charge_e_histo_->Fill(runge_kutta.getTime(), induced);
                    } else {
                        induced_charge_h_histo_->Fill(runge_kutta.getTime(), induced);
                    }
                }
            }
        }
    }

    // Return the final position of the propagated charge
    return std::make_pair(static_cast<ROOT::Math::XYZPoint>(position), runge_kutta.getTime());
}

void TransientPropagationModule::finalize() {
    if(output_plots_) {
        potential_difference_->Write();
        step_length_histo_->Write();
        drift_time_histo_->Write();
        induced_charge_histo_->Write();
        induced_charge_e_histo_->Write();
        induced_charge_h_histo_->Write();
    }
}<|MERGE_RESOLUTION|>--- conflicted
+++ resolved
@@ -174,15 +174,7 @@
             std::map<Pixel::Index, Pulse> px_map;
 
             // Get position and propagate through sensor
-<<<<<<< HEAD
-            auto position = deposit.getLocalPosition();
-
-            // Propagate a single charge deposit
-            std::map<Pixel::Index, Pulse> px_map;
-            auto prop_pair = propagate(event, position, deposit.getType(), charge_per_step, px_map);
-=======
-            auto prop_pair = propagate(deposit.getLocalPosition(), deposit.getType(), charge_per_step, px_map);
->>>>>>> 45cb9b9b
+            auto prop_pair = propagate(event, deposit.getLocalPosition(), deposit.getType(), charge_per_step, px_map);
 
             // Create a new propagated charge and add it to the list
             auto global_position = detector_->getGlobalPosition(prop_pair.first);
