--- conflicted
+++ resolved
@@ -600,12 +600,6 @@
 
     global_config.setDefault("progress_bar", true);
     bool progress_bar = global_config.get<bool>("progress_bar");
-<<<<<<< HEAD
-=======
-
-    global_config.setDefault("experimental_multithreading", false);
-    unsigned int threads_num;
->>>>>>> 103e66b5
 
     // Default to no additional thread without multithreading
     size_t threads_num = 0;
@@ -712,7 +706,6 @@
             break;
         }
 
-<<<<<<< HEAD
         // Get a new seed for the new event
         uint64_t seed = seeder();
 
@@ -766,10 +759,6 @@
                         LOG(WARNING) << "Request to terminate:" << std::endl << e.what();
                         this->terminate_ = true;
                     }
-=======
-        // Get object count for linking objects in current event
-        auto save_id = TProcessID::GetObjectCount();
->>>>>>> 103e66b5
 
                     // Reset logging
                     Log::setSection(old_section_name);
@@ -784,14 +773,12 @@
                 }
 
                 dispatched_events++;
-                if(progress_bar) {
-                    LOG_PROGRESS_BAR(
-                        STATUS, "EVENT_LOOP", (dispatched_events - buffered_events), buffered_events, number_of_events);
-                } else {
-                    LOG_PROGRESS(STATUS, "EVENT_LOOP")
-                        << "Buffered " << buffered_events << ", finished " << (dispatched_events - buffered_events) << " of "
-                        << number_of_events << " events";
-                }
+                LOG_PROGRESS_BAR(STATUS,
+                                 "EVENT_LOOP",
+                                 progress_bar,
+                                 (dispatched_events - buffered_events),
+                                 buffered_events,
+                                 number_of_events);
             };
         thread_pool->submit(event_function);
         thread_pool->checkException();
@@ -799,15 +786,8 @@
 
     LOG(TRACE) << "All events have been initialized. Waiting for thread pool to finish...";
 
-<<<<<<< HEAD
     // Wait for workers to finish
     thread_pool->wait();
-=======
-        LOG_PROGRESS_BAR(STATUS, "EVENT_LOOP", progress_bar, i + 1, number_of_events);
-
-        // Finish executing the last remaining tasks
-        thread_pool->execute_all();
->>>>>>> 103e66b5
 
     // Check exception for last events
     thread_pool->checkException();
