variables:
    EOS_PATH: "/eos/user/s/srao/www"
    DOCKER_FILE: etc/docker/Dockerfile

stages:
    - documentation
    - deployment

#############################
# Documentation Compilation #
#############################

.doc:
    stage: documentation
    tags:
        - docker
    artifacts:
        paths:
            - public
        expire_in: 24 hour


# Compile Doxygen reference
cmp:doxygen:
    extends: .doc
    image: gitlab-registry.cern.ch/sft/docker/centos7:latest
    dependencies: []
    script:
        - source .gitlab/ci/init_x86_64.sh
        - source .gitlab/ci/load_deps.sh
        - mkdir -p public/usermanual
        - mkdir build
        - cd build
        - cmake -DBUILD_DOCS_ONLY=ON ..
        - make reference
        - mv reference/html ../public/reference

# Prepare user manual for MkDocs publication:
cmp:manual:
<<<<<<< HEAD
    extends: .doc
    image: gitlab-registry.cern.ch/sft/docker/centos7:latest
    dependencies: []
    script:
        - source .gitlab/ci/init_x86_64.sh
        - source .gitlab/ci/load_deps.sh
        - mkdir -p public
        - mkdir build
        - cd build
        - cmake -DBUILD_DOCS_ONLY=ON ..
        - mv mkdocs/* ../public
    artifacts:
        paths:
            - public
        expire_in: 43yrs
        # "never" is only available from 13.3 on

# Compile LaTeX user manual:
cmp:usermanual:
=======
>>>>>>> 1954844b
    extends: .doc
    image: gitlab-registry.cern.ch/sft/docker/centos7:latest
    dependencies: []
    script:
        - source .gitlab/ci/init_x86_64.sh
        - source .gitlab/ci/load_deps.sh
        - mkdir -p content
        - mkdir build
        - cd build
        - cmake -DBUILD_DOCS_ONLY=ON ..
        - mv mkdocs/* ../content
    artifacts:
        paths:
            - content
        expire_in: 43yrs
        # "never" is only available from 13.3 on


############################
# Documentation Deployment #
############################

# Automatically deploy documentation to the website
# Deployment job only executed for new tag pushs, not for every commit.
cmp:movemanual:
    stage: deployment
    dependencies: 
        - cmp:manual
    script:
        - mkdir -p content
        - mv doc/* content
    artifacts:
        paths:
            - content
        expire_in: 43yrs<|MERGE_RESOLUTION|>--- conflicted
+++ resolved
@@ -37,28 +37,6 @@
 
 # Prepare user manual for MkDocs publication:
 cmp:manual:
-<<<<<<< HEAD
-    extends: .doc
-    image: gitlab-registry.cern.ch/sft/docker/centos7:latest
-    dependencies: []
-    script:
-        - source .gitlab/ci/init_x86_64.sh
-        - source .gitlab/ci/load_deps.sh
-        - mkdir -p public
-        - mkdir build
-        - cd build
-        - cmake -DBUILD_DOCS_ONLY=ON ..
-        - mv mkdocs/* ../public
-    artifacts:
-        paths:
-            - public
-        expire_in: 43yrs
-        # "never" is only available from 13.3 on
-
-# Compile LaTeX user manual:
-cmp:usermanual:
-=======
->>>>>>> 1954844b
     extends: .doc
     image: gitlab-registry.cern.ch/sft/docker/centos7:latest
     dependencies: []
