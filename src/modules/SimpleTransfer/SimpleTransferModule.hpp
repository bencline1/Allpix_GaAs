/**
 * @file
 * @brief Definition of simple charge transfer module
 * @copyright Copyright (c) 2017 CERN and the Allpix Squared authors.
 * This software is distributed under the terms of the MIT License, copied verbatim in the file "LICENSE.md".
 * In applying this license, CERN does not waive the privileges and immunities granted to it by virtue of its status as an
 * Intergovernmental Organization or submit itself to any jurisdiction.
 */

#include <map>
#include <memory>
#include <string>
#include <vector>

#include <TH1D.h>

#include "core/config/Configuration.hpp"
#include "core/geometry/GeometryManager.hpp"
#include "core/messenger/Messenger.hpp"
#include "core/module/Event.hpp"
#include "core/module/Module.hpp"

#include "objects/Pixel.hpp"
#include "objects/PixelCharge.hpp"
#include "objects/PropagatedCharge.hpp"

namespace allpix {
    /**
     * @ingroup Modules
     * @brief Module that directly converts propagated charges to charges on a pixel
     * @note This module supports parallelization
     *
     * This module does a simple direct mapping from propagated charges to the nearest pixel in the grid. It only considers
     * propagated charges within a certain distance from the implants and within the pixel grid, charges in the rest of the
     * sensor are ignored. The module combines all the propagated charges to a set of charges at a specific pixel.
     */
    class SimpleTransferModule : public Module {
    public:
        /**
         * @brief Constructor for this detector-specific module
         * @param config Configuration object for this module as retrieved from the steering file
         * @param messenger Pointer to the messenger object to allow binding to messages on the bus
         * @param detector Pointer to the detector for this module instance
         */
        SimpleTransferModule(Configuration& config, Messenger* messenger, std::shared_ptr<Detector> detector);

        /**
         * @brief Initialize - check for field configuration and implants
         */
        void init() override;

        /**
         * @brief Transfer the propagated charges to the pixels
         */
        void run(Event*) const override;

        /**
         * @brief Display statistical summary
         */
        void finalize() override;

    private:
        std::shared_ptr<Detector> detector_;
        std::shared_ptr<DetectorModel> model_;

        /**
         * @brief Compare two pixels, necessary to store them in the a std::map
         */
        struct pixel_cmp {
            bool operator()(const Pixel::Index& p1, const Pixel::Index& p2) const {
                if(p1.x() == p2.x()) {
                    return p1.y() < p2.y();
                }
                return p1.x() < p2.x();
            }
        };

<<<<<<< HEAD
=======
        // Message containing the propagated charges
        std::shared_ptr<PropagatedChargeMessage> propagated_message_;

        TH1D* drift_time_histo;

        // Flag whether to store output plots:
        bool output_plots_{};

>>>>>>> b68d17a3
        // Statistical information
        mutable unsigned int total_transferred_charges_{};
        mutable std::set<Pixel::Index, pixel_cmp> unique_pixels_;
    };
} // namespace allpix<|MERGE_RESOLUTION|>--- conflicted
+++ resolved
@@ -47,7 +47,7 @@
         /**
          * @brief Initialize - check for field configuration and implants
          */
-        void init() override;
+        void init(uint64_t) override;
 
         /**
          * @brief Transfer the propagated charges to the pixels
@@ -75,17 +75,11 @@
             }
         };
 
-<<<<<<< HEAD
-=======
-        // Message containing the propagated charges
-        std::shared_ptr<PropagatedChargeMessage> propagated_message_;
-
         TH1D* drift_time_histo;
 
         // Flag whether to store output plots:
         bool output_plots_{};
 
->>>>>>> b68d17a3
         // Statistical information
         mutable unsigned int total_transferred_charges_{};
         mutable std::set<Pixel::Index, pixel_cmp> unique_pixels_;
