--- conflicted
+++ resolved
@@ -23,10 +23,5 @@
 propagate_electrons = false
 propagate_holes = true
 
-<<<<<<< HEAD
-#PASS [F:GenericPropagation:mydetector] Propagated total of 37883 charges in 3966 steps in average time of 12.9553ns
-#PASSOSX [F:GenericPropagation:mydetector] Propagated total of 37883 charges in 3966 steps in average time of 12.9509ns
-=======
 #PASS [F:GenericPropagation:mydetector] Propagated total of 30766 charges in 3264 steps in average time of 13.6693ns
-#PASSOSX [F:GenericPropagation:mydetector] Propagated total of 30756 charges in 3259 steps in average time of 13.6606ns
->>>>>>> 61c06a03
+#PASSOSX [F:GenericPropagation:mydetector] Propagated total of 30756 charges in 3259 steps in average time of 13.6606ns